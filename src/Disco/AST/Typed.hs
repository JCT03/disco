{-# LANGUAGE FlexibleInstances     #-}
{-# LANGUAGE MultiParamTypeClasses #-}
{-# LANGUAGE PatternSynonyms       #-}
{-# LANGUAGE TypeFamilies          #-}

-----------------------------------------------------------------------------
-- |
-- Module      :  Disco.AST.Typed
-- Copyright   :  (c) 2016 disco team (see LICENSE)
-- License     :  BSD-style (see LICENSE)
-- Maintainer  :  byorgey@gmail.com
--
-- Typed abstract syntax trees representing the typechecked surface
-- syntax of the Disco language.  Each tree node is annotated with the
-- type of its subtree.
--
-----------------------------------------------------------------------------

module Disco.AST.Typed
       ( -- * Type-annotated terms
       ATerm
       , pattern ATVar
       , pattern ATUn
       , pattern ATLet
       , pattern ATUnit
       , pattern ATBool
       , pattern ATNat
       , pattern ATRat
       , pattern ATAbs
       , pattern ATApp
       , pattern ATTup
       , pattern ATInj
       , pattern ATCase
       , pattern ATBin
       , pattern ATChain
       , pattern ATTyOp
       , pattern ATContainer
       , pattern ATContainerComp
       , pattern ATList
       , pattern ATListComp

       , ALink
       , pattern ATLink

       , Container(..)
       , ABinding
         -- * Branches and guards
       , ABranch

       , AGuard
       , pattern AGBool
       , pattern AGPat

       , AQual
       , pattern AQBind
       , pattern AQGuard

       , APattern
       , pattern APVar
       , pattern APWild
       , pattern APUnit
       , pattern APBool
       , pattern APTup
       , pattern APInj
       , pattern APNat
       , pattern APSucc
       , pattern APCons
       , pattern APList
       , pattern ABinding
         -- * Utilities
       , getType
       , setType

       , AProperty
       )
       where

import           Unbound.Generics.LocallyNameless

import           Disco.AST.Generic
import           Disco.Syntax.Operators
import           Disco.Types

-- | The extension descriptor for Typed specific AST types.

data TY

type AProperty = Property_ TY

-- TODO: Should probably really do this with a 2-level/open recursion
-- approach, with a cofree comonad or whatever

-- | An @ATerm@ is a typechecked term where every node in the tree has
--   been annotated with the type of the subterm rooted at that node.

type ATerm = Term_ TY

instance Subst Type APattern
instance Subst Type AQual
instance Subst Type AGuard
instance Subst Type ABinding
instance Subst Type ALink
instance Subst Type ATerm

type instance X_TVar TY = Type
type instance X_TLet TY = Type
type instance X_TUnit TY = ()
type instance X_TBool TY = ()
type instance X_TNat TY = Type
type instance X_TRat TY = ()
type instance X_TAbs TY = Type
type instance X_TApp TY = Type
type instance X_TInj TY = Type
type instance X_TCase TY = Type
type instance X_TUn TY = Type
type instance X_TBin TY = Type
type instance X_TChain TY = Type
type instance X_TTyop TY = Type
<<<<<<< HEAD
type instance X_TContainer TY = Type 
type instance X_TContainerComp TY = Type 
=======
type instance X_TList TY = Type
type instance X_TListComp TY = Type
>>>>>>> 8dcb3932
type instance X_TAscr TY = ()
type instance X_Term TY = ()
type instance X_TTup TY = Type
type instance X_TParens TY = ()

pattern ATVar :: Type -> Name ATerm -> ATerm
pattern ATVar ty name = TVar_ ty name

pattern ATUn :: Type -> UOp -> ATerm -> ATerm
pattern ATUn ty uop term = TUn_ ty uop term

pattern ATLet :: Type -> Bind (Telescope ABinding) ATerm -> ATerm
pattern ATLet ty bind = TLet_ ty bind

pattern ATUnit :: ATerm
pattern ATUnit = TUnit_ ()

pattern ATBool :: Bool -> ATerm
pattern ATBool bool = TBool_ () bool

pattern ATNat  :: Type -> Integer -> ATerm
pattern ATNat ty int = TNat_ ty int

pattern ATRat :: Rational -> ATerm
pattern ATRat rat = TRat_ () rat

pattern ATAbs :: Type -> Bind [(Name ATerm, Embed (Maybe Type))] ATerm -> ATerm
pattern ATAbs ty bind = TAbs_ ty bind

pattern ATApp  :: Type -> ATerm -> ATerm -> ATerm
pattern ATApp ty term1 term2 = TApp_ ty term1 term2

pattern ATTup :: Type -> [ATerm] -> ATerm
pattern ATTup ty termlist = TTup_ ty termlist

pattern ATInj :: Type -> Side -> ATerm -> ATerm
pattern ATInj ty side term = TInj_ ty side term

pattern ATCase :: Type -> [ABranch] -> ATerm
pattern ATCase ty branch = TCase_ ty branch

pattern ATBin :: Type -> BOp -> ATerm -> ATerm -> ATerm
pattern ATBin ty bop term1 term2 = TBin_ ty bop term1 term2

pattern ATChain :: Type -> ATerm -> [ALink] -> ATerm
pattern ATChain ty term linklist = TChain_ ty term linklist

pattern ATTyOp :: Type -> TyOp -> Type -> ATerm
pattern ATTyOp ty1 tyop ty2 = TTyOp_ ty1 tyop ty2

pattern ATContainer :: Type -> Container -> [ATerm] -> Maybe (Ellipsis ATerm) -> ATerm
pattern ATContainer ty c tl mets = TContainer_ ty c tl mets

pattern ATContainerComp :: Type -> Container -> Bind (Telescope AQual) ATerm -> ATerm
pattern ATContainerComp ty c b = TContainerComp_ ty c b

{-# COMPLETE ATVar, ATUn, ATLet, ATUnit, ATBool, ATNat, ATRat,
<<<<<<< HEAD
             ATAbs, ATApp, ATTup, ATInj, ATCase, ATBin, ATChain, ATTyOp, 
             ATContainer, ATContainerComp, ATAscr #-}

pattern ATList :: Type -> [ATerm] -> Maybe (Ellipsis ATerm) -> ATerm
pattern ATList t xs e = ATContainer t CList xs e

pattern ATListComp :: Type -> Bind (Telescope AQual) ATerm -> ATerm
pattern ATListComp t b = ATContainerComp t CList b
=======
             ATAbs, ATApp, ATTup, ATInj, ATCase, ATBin, ATChain, ATTyOp,
             ATList, ATListComp #-}
>>>>>>> 8dcb3932

type ALink = Link_ TY

type instance X_TLink TY = ()

pattern ATLink :: BOp -> ATerm -> ALink
pattern ATLink bop term = TLink_ () bop term

{-# COMPLETE ATLink #-}


type AQual = Qual_ TY

type instance X_QBind TY = ()
type instance X_QGuard TY = ()


pattern AQBind :: Name ATerm -> Embed ATerm -> AQual
pattern AQBind namet embedt = QBind_ () namet embedt

pattern AQGuard :: Embed ATerm -> AQual
pattern AQGuard embedt = QGuard_ () embedt

{-# COMPLETE AQBind, AQGuard #-}

type ABinding = Binding_ TY

pattern ABinding :: Maybe (Embed Sigma) -> Name ATerm -> Embed ATerm -> ABinding
pattern ABinding m b n = Binding_ m b n

{-# COMPLETE ABinding #-}

type ABranch = Bind (Telescope AGuard) ATerm

type AGuard = Guard_ TY

type instance X_GBool TY = ()
type instance X_GPat TY = ()

pattern AGBool :: Embed ATerm -> AGuard
pattern AGBool embedt = GBool_ () embedt

pattern AGPat :: Embed ATerm -> APattern -> AGuard
pattern AGPat embedt pat = GPat_ () embedt pat

{-# COMPLETE AGBool, AGPat #-}

type APattern = Pattern_ TY

type instance X_PVar TY = ()
type instance X_PWild TY = ()
type instance X_PUnit TY = ()
type instance X_PBool TY = ()
type instance X_PTup TY = ()
type instance X_PInj TY = ()
type instance X_PNat TY = ()
type instance X_PSucc TY = ()
type instance X_PCons TY = ()
type instance X_PList TY = ()

pattern APVar :: Name ATerm -> APattern
pattern APVar name = PVar_ () name

pattern APWild :: APattern
pattern APWild = PWild_ ()

pattern APUnit :: APattern
pattern APUnit = PUnit_ ()

pattern APBool :: Bool -> APattern
pattern APBool  b = PBool_ () b

pattern APTup  :: [APattern] -> APattern
pattern APTup lp = PTup_ () lp

pattern APInj  :: Side -> APattern -> APattern
pattern APInj s p = PInj_ () s p

pattern APNat  :: Integer -> APattern
pattern APNat n = PNat_ () n

pattern APSucc :: APattern -> APattern
pattern APSucc p = PSucc_ () p

pattern APCons :: APattern -> APattern -> APattern
pattern APCons  p1 p2 = PCons_ () p1 p2

pattern APList :: [APattern] -> APattern
pattern APList lp = PList_ () lp

{-# COMPLETE APVar, APWild, APUnit, APBool, APTup, APInj, APNat,
    APSucc, APCons, APList #-}

instance Alpha ATerm
instance Alpha ABinding
instance Alpha ALink
instance Alpha APattern
instance Alpha AGuard
instance Alpha AQual

------------------------------------------------------------
-- getType
------------------------------------------------------------

-- | Get the type at the root of an 'ATerm'.
getType :: ATerm -> Type
<<<<<<< HEAD
getType (ATVar ty _)             = ty
getType ATUnit                   = TyUnit
getType (ATBool _)               = TyBool
getType (ATNat ty _)             = ty
getType (ATRat _)                = TyQP
getType (ATAbs ty _)             = ty
getType (ATApp ty _ _)           = ty
getType (ATTup ty _)             = ty
getType (ATInj ty _ _)           = ty
getType (ATUn ty _ _)            = ty
getType (ATBin ty _ _ _)         = ty
getType (ATTyOp ty _ _)          = ty
getType (ATChain ty _ _)         = ty
getType (ATContainer ty _ _ _)   = ty
getType (ATContainerComp ty _ _) = ty 
getType (ATLet ty _)             = ty
getType (ATCase ty _)            = ty
getType (ATAscr _ ty)            = ty
=======
getType (ATVar ty _)      = ty
getType ATUnit            = TyUnit
getType (ATBool _)        = TyBool
getType (ATNat ty _)      = ty
getType (ATRat _)         = TyF
getType (ATAbs ty _)      = ty
getType (ATApp ty _ _)    = ty
getType (ATTup ty _)      = ty
getType (ATInj ty _ _)    = ty
getType (ATUn ty _ _)     = ty
getType (ATBin ty _ _ _)  = ty
getType (ATTyOp ty _ _)   = ty
getType (ATChain ty _ _)  = ty
getType (ATList ty _ _)   = ty
getType (ATListComp ty _) = ty
getType (ATLet ty _)      = ty
getType (ATCase ty _)     = ty

-- | Set the type at the root of an 'ATerm'.
setType :: Type -> ATerm -> ATerm
setType ty (ATVar _ x      ) = ATVar ty x
setType _  ATUnit            = ATUnit
setType _  (ATBool b)        = ATBool b
setType ty (ATNat _ x      ) = ATNat ty x
setType _  (ATRat r)         = ATRat r
setType ty (ATAbs _ x      ) = ATAbs ty x
setType ty (ATApp _ x y    ) = ATApp ty x y
setType ty (ATTup _ x      ) = ATTup ty x
setType ty (ATInj _ x y    ) = ATInj ty x y
setType ty (ATUn _ x y     ) = ATUn ty x y
setType ty (ATBin _ x y z  ) = ATBin ty x y z
setType ty (ATTyOp _ x y   ) = ATTyOp ty x y
setType ty (ATChain _ x y  ) = ATChain ty x y
setType ty (ATList _ x y   ) = ATList ty x y
setType ty (ATListComp _ x ) = ATListComp ty x
setType ty (ATLet _ x      ) = ATLet ty x
setType ty (ATCase _ x     ) = ATCase ty x
>>>>>>> 8dcb3932
<|MERGE_RESOLUTION|>--- conflicted
+++ resolved
@@ -116,13 +116,8 @@
 type instance X_TBin TY = Type
 type instance X_TChain TY = Type
 type instance X_TTyop TY = Type
-<<<<<<< HEAD
 type instance X_TContainer TY = Type 
 type instance X_TContainerComp TY = Type 
-=======
-type instance X_TList TY = Type
-type instance X_TListComp TY = Type
->>>>>>> 8dcb3932
 type instance X_TAscr TY = ()
 type instance X_Term TY = ()
 type instance X_TTup TY = Type
@@ -180,19 +175,15 @@
 pattern ATContainerComp ty c b = TContainerComp_ ty c b
 
 {-# COMPLETE ATVar, ATUn, ATLet, ATUnit, ATBool, ATNat, ATRat,
-<<<<<<< HEAD
              ATAbs, ATApp, ATTup, ATInj, ATCase, ATBin, ATChain, ATTyOp, 
-             ATContainer, ATContainerComp, ATAscr #-}
+             ATContainer, ATContainerComp #-}
 
 pattern ATList :: Type -> [ATerm] -> Maybe (Ellipsis ATerm) -> ATerm
-pattern ATList t xs e = ATContainer t CList xs e
+pattern ATList t xs e = ATContainer t ListContainer xs e
 
 pattern ATListComp :: Type -> Bind (Telescope AQual) ATerm -> ATerm
-pattern ATListComp t b = ATContainerComp t CList b
-=======
-             ATAbs, ATApp, ATTup, ATInj, ATCase, ATBin, ATChain, ATTyOp,
-             ATList, ATListComp #-}
->>>>>>> 8dcb3932
+pattern ATListComp t b = ATContainerComp t ListContainer b
+
 
 type ALink = Link_ TY
 
@@ -299,26 +290,6 @@
 
 -- | Get the type at the root of an 'ATerm'.
 getType :: ATerm -> Type
-<<<<<<< HEAD
-getType (ATVar ty _)             = ty
-getType ATUnit                   = TyUnit
-getType (ATBool _)               = TyBool
-getType (ATNat ty _)             = ty
-getType (ATRat _)                = TyQP
-getType (ATAbs ty _)             = ty
-getType (ATApp ty _ _)           = ty
-getType (ATTup ty _)             = ty
-getType (ATInj ty _ _)           = ty
-getType (ATUn ty _ _)            = ty
-getType (ATBin ty _ _ _)         = ty
-getType (ATTyOp ty _ _)          = ty
-getType (ATChain ty _ _)         = ty
-getType (ATContainer ty _ _ _)   = ty
-getType (ATContainerComp ty _ _) = ty 
-getType (ATLet ty _)             = ty
-getType (ATCase ty _)            = ty
-getType (ATAscr _ ty)            = ty
-=======
 getType (ATVar ty _)      = ty
 getType ATUnit            = TyUnit
 getType (ATBool _)        = TyBool
@@ -332,8 +303,8 @@
 getType (ATBin ty _ _ _)  = ty
 getType (ATTyOp ty _ _)   = ty
 getType (ATChain ty _ _)  = ty
-getType (ATList ty _ _)   = ty
-getType (ATListComp ty _) = ty
+getType (ATContainer ty _ _ _)   = ty
+getType (ATContainerComp ty _ _) = ty 
 getType (ATLet ty _)      = ty
 getType (ATCase ty _)     = ty
 
@@ -352,8 +323,7 @@
 setType ty (ATBin _ x y z  ) = ATBin ty x y z
 setType ty (ATTyOp _ x y   ) = ATTyOp ty x y
 setType ty (ATChain _ x y  ) = ATChain ty x y
-setType ty (ATList _ x y   ) = ATList ty x y
-setType ty (ATListComp _ x ) = ATListComp ty x
+setType ty (ATContainer _ x y z)   = ATContainer ty x y z
+setType ty (ATContainerComp _ x y) = ATContainerComp ty x y
 setType ty (ATLet _ x      ) = ATLet ty x
-setType ty (ATCase _ x     ) = ATCase ty x
->>>>>>> 8dcb3932
+setType ty (ATCase _ x     ) = ATCase ty x