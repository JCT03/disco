
{-# LANGUAGE UndecidableInstances #-}

-----------------------------------------------------------------------------
-- |
-- Module      :  Disco.AST.Core
-- Copyright   :  disco team and contributors
-- Maintainer  :  byorgey@gmail.com
--
-- SPDX-License-Identifier: BSD-3-Clause
--
-- Abstract syntax trees representing the desugared, untyped core
-- language for Disco.
--
-----------------------------------------------------------------------------

module Disco.AST.Core
       ( -- * Core AST
         RationalDisplay(..)
       , Core(..)
       , Op(..), opArity

       )
       where

import           GHC.Generics
import           Unbound.Generics.LocallyNameless

import           Disco.AST.Generic                (Side)
import           Disco.Types

-- | A type of flags specifying whether to display a rational number
--   as a fraction or a decimal.
data RationalDisplay = Fraction | Decimal
  deriving (Eq, Show, Generic, Ord)

instance Semigroup RationalDisplay where
  Decimal <> _ = Decimal
  _ <> Decimal = Decimal
  _ <> _       = Fraction

-- | The 'Monoid' instance for 'RationalDisplay' corresponds to the
--   idea that the result should be displayed as a decimal if any
--   decimal literals are used in the input; otherwise, the default is
--   to display as a fraction.  So the identity element is 'Fraction',
--   and 'Decimal' always wins when combining.
instance Monoid RationalDisplay where
  mempty  = Fraction
  mappend = (<>)

-- | AST for the desugared, untyped core language.
data Core where

  -- | A variable.
  CVar   :: Name Core -> Core

  -- | A rational number.
  CNum  :: RationalDisplay -> Rational -> Core

  -- | A built-in constant.
  CConst :: Op -> Core

  -- | An injection into a sum type, i.e. a value together with a tag
  --   indicating which element of a sum type we are in.  For example,
  --   false is represented by @CSum L CUnit@; @right(v)@ is
  --   represented by @CSum R v@.  Note we do not need to remember
  --   which type the constructor came from; if the program
  --   typechecked then we will never end up comparing constructors
  --   from different types.
  CInj :: Side -> Core -> Core

  -- | A primitive case expression on a value of a sum type.
  CCase :: Core -> Bind (Name Core) Core -> Bind (Name Core) Core -> Core

  -- | The unit value.
  CUnit :: Core

  -- | A pair of values.
  CPair :: Core -> Core -> Core

  -- | A projection from a product type, i.e. @fst@ or @snd@.
  CProj :: Side -> Core -> Core

  -- | An anonymous function.
  CAbs  :: Bind [Name Core] Core -> Core

  -- | Function application, where each argument has a strictness
  --   annotation.  The strictness is determined by the type of the
  --   application (which has been erased), and determines whether the
  --   argument should be evaluated before applying the function.
  CApp  :: Core -> (Strictness, Core) -> Core

  -- | A "test frame" under which a test case is run. Records the
  --   types and legible names of the variables that should
  --   be reported to the user if the test fails.
  CTest :: [(String, Type, Name Core)] -> Core -> Core

  -- | A type.
  CType :: Type -> Core

  deriving (Show, Generic)

-- | Operators that can show up in the core language.  Note that not
--   all surface language operators show up here, since some are
--   desugared into combinators of the operators here.
data Op = OAdd      -- ^ Addition (@+@)
        | ONeg      -- ^ Arithmetic negation (@-@)
        | OSqrt     -- ^ Integer square root (@sqrt@)
        | OFloor    -- ^ Floor of fractional type (@floor@)
        | OCeil     -- ^ Ceiling of fractional type (@ceiling@)
        | OAbs      -- ^ Absolute value (@abs@)
        | OMul      -- ^ Multiplication (@*@)
        | ODiv      -- ^ Division (@/@)
        | OExp      -- ^ Exponentiation (@^@)
        | OMod      -- ^ Modulo (@mod@)
        | ODivides  -- ^ Divisibility test (@|@)
        | OMultinom -- ^ Multinomial coefficient (@choose@)
        | OFact     -- ^ Factorial (@!@)
        | OEq Type  -- ^ Equality test (@==@) at the given type.  At
                    --   this point, typechecking has determined that
                    --   the given type has decidable equality.  We
                    --   need to know the type in order to perform the
                    --   equality test.
        | OLt Type  -- ^ Less than (@<@).  Similarly, typechecking has
                    --   determined that the given type has a decidable
                    --   ordering relation.

        -- Type operators
        | OEnum     -- ^ Enumerate the values of a type.
        | OCount    -- ^ Count the values of a type.

        -- Arithmetic operators with special runtime behavior for finite types
        | OMDiv  Integer
        | OMExp  Integer
        | OMDivides Integer

        -- Container operations
        | OSize           -- ^ Size of two sets (@size@)
        | OPower Type     -- ^ Power set/bag of a given set/bag
                          --   (@power@). Carries the element type.
        | OBagElem Type   -- ^ Set/bag element test.
        | OListElem Type  -- ^ List element test.

        | OEachList       -- ^ Map a function over a list.
        | OEachBag Type   -- ^ Map a function over a bag.  Carries the
                          --   output type of the function.
        | OEachSet Type   -- ^ Map a function over a set. Carries the
                          --   output type of the function.

        | OReduceList     -- ^ Reduce/fold a list.
        | OReduceBag      -- ^ Reduce/fold a bag (or set).

        | OFilterList     -- ^ Filter a list.
        | OFilterBag      -- ^ Filter a bag.

        | OMerge Type     -- ^ Merge two bags/sets.

        | OConcat         -- ^ List concatenation.  (Perhaps in the
                          --   future this should get
                          --   desugared/compiled into more primitive
                          --   things.)
        | OBagUnions Type -- ^ Bag join, i.e. union a bag of bags.
        | OUnions Type    -- ^ Set join, i.e. union a set of sets.

        | OSummary        -- ^ Adjacency List of given graph
        | OEmptyGraph Type -- ^ Empty graph
        | OVertex Type    -- ^ Construct a vertex with given value
        | OOverlay Type   -- ^ Graph overlay
        | OConnect Type   -- ^ Graph connect

        | OEmptyMap       -- ^ Empty map
        | OInsert         -- ^ Map insert
        | OLookup         -- ^ Map lookup

        -- Ellipses
        | OForever        -- ^ Continue forever, @[x, y, z ..]@
        | OUntil          -- ^ Continue until end, @[x, y, z .. e]@

        -- Container conversion
        | OSetToList      -- ^ set -> list conversion (sorted order).
        | OBagToSet       -- ^ bag -> set conversion (forget duplicates).
        | OBagToList      -- ^ bag -> list conversion (sorted order).
        | OListToSet Type -- ^ list -> set conversion (forget order, duplicates).
                          --   Carries the element type.
        | OListToBag Type -- ^ list -> bag conversion (forget order).
                          --   Carries the element type.
        | OBagToCounts    -- ^ bag -> set of counts
        | OCountsToBag Type  -- ^ set of counts -> bag
        | OMapToSet Type Type -- ^ Map k v -> Set (k × v)
        | OSetToMap           -- ^ Set (k × v) -> Map k v

        -- Number theory primitives
        | OIsPrime        -- ^ Primality test
        | OFactor         -- ^ Factorization

        -- Propositions
        | OForall [Type]  -- ^ Universal quantification. Applied to a closure
                          --   @t1, ..., tn -> Prop@ it yields a @Prop@.
        | OExists [Type]  -- ^ Existential quantification. Applied to a closure
                          --   @t1, ..., tn -> Prop@ it yields a @Prop@.
        | OHolds          -- ^ Convert Prop -> Bool via exhaustive search.
        | ONotProp        -- ^ Flip success and failure for a prop.
        | OShouldEq Type  -- ^ Equality assertion, @=!=@

        -- Other primitives
        | OMatchErr       -- ^ Error for non-exhaustive pattern match
        | OCrash          -- ^ Crash with a user-supplied message
        | OId             -- ^ No-op/identity function
        | OLookupSeq      -- ^ Lookup OEIS sequence
        | OExtendSeq      -- ^ Extend a List via OEIS

  deriving (Show, Generic)

-- | Get the arity (desired number of arguments) of a function
--   constant.  A few constants have arity 0; everything else is
--   uncurried and hence has arity 1.
opArity :: Op -> Int
opArity OEmptyMap       = 0
opArity (OEmptyGraph _) = 0
opArity OMatchErr       = 0
opArity _               = 1

-- opArity OAdd             = 2
-- opArity ONeg             = 1
-- opArity OSqrt            = 1
-- opArity OLg              = 1
-- opArity OFloor           = 1
-- opArity OCeil            = 1
-- opArity OAbs             = 1
-- opArity OMul             = 2
-- opArity ODiv             = 2
-- opArity OExp             = 2
-- opArity OMod             = 2
-- opArity ODivides         = 2
-- opArity OMultinom        = 2
-- opArity OFact            = 1
-- opArity (OEq _)          = 2
-- opArity (OLt _)          = 2
-- opArity OEnum            = 1
-- opArity OCount           = 1
-- opArity (OMDiv _)        = 2
-- opArity (OMExp _)        = 2
-- opArity (OMDivides _)    = 2
-- opArity OSize            = 1
-- opArity (OPower _)       = 1
-- opArity (OBagElem _)     = 2
-- opArity (OListElem _)    = 2
-- opArity OMapList         = 2
-- opArity (OMapBag _)      = 2
-- opArity (OMapSet _)      = 2
-- opArity OReduceList      = 3
-- opArity OReduceBag       = 3
-- opArity OFilterList      = 2
-- opArity OFilterBag       = 2
-- opArity OConcat          = 1
-- opArity (OBagUnions _)   = 1
-- opArity (OUnions _)      = 1
-- opArity (OMerge _)       = 3
-- opArity OForever         = 1
-- opArity OUntil           = 2
-- opArity OSetToList       = 1
-- opArity OBagToSet        = 1
-- opArity OBagToList       = 1
-- opArity (OListToSet _)   = 1
-- opArity (OListToBag _)   = 1
-- opArity OBagToCounts     = 1
-- opArity (OCountsToBag _) = 1
-- opArity OIsPrime         = 1
-- opArity OFactor          = 1
-- opArity OCrash           = 1
-- opArity OId              = 1

-- -- | A branch, consisting of a list of guards and a term.
-- type CBranch = Bind (Telescope (Embed Core, CPattern)) Core

-- -- | Core (desugared) patterns.  We only need variables, wildcards,
-- --   natural numbers, and constructors.
-- data CPattern where

--   -- | A variable pattern, which matches anything and binds the name.
--   CPVar  :: Name Core -> CPattern

--   -- | A wildcard pattern @_@, which matches anything.
--   CPWild :: CPattern

--   -- | The unit pattern.
--   CPUnit :: CPattern

<<<<<<< HEAD
--   -- | An injection into a sum type, with no argument (i.e. the
--   --   argument is a unit value).  We could use CPInj with a fresh
--   --   variable that we know will bind to the unit value; this pattern
--   --   is thus just an optimization to avoid introducing a useless
--   --   variable.
--   CPTag  :: Side -> CPattern

--   -- | An injection into a sum type.
--   CPInj  :: Side -> Name Core -> CPattern
=======
  -- | An injection into a sum type.
  CPInj  :: Side -> Name Core -> CPattern
>>>>>>> 1ac2d40d

--   -- | A pair.
--   CPPair :: Name Core -> Name Core -> CPattern

--   -- | A fraction pattern, @x/y@.
--   CPFrac :: Name Core -> Name Core -> CPattern

--   deriving (Show, Generic)

instance Alpha RationalDisplay
instance Alpha Core
instance Alpha Op
-- instance Alpha CPattern<|MERGE_RESOLUTION|>--- conflicted
+++ resolved
@@ -286,20 +286,8 @@
 --   -- | The unit pattern.
 --   CPUnit :: CPattern
 
-<<<<<<< HEAD
---   -- | An injection into a sum type, with no argument (i.e. the
---   --   argument is a unit value).  We could use CPInj with a fresh
---   --   variable that we know will bind to the unit value; this pattern
---   --   is thus just an optimization to avoid introducing a useless
---   --   variable.
---   CPTag  :: Side -> CPattern
-
 --   -- | An injection into a sum type.
 --   CPInj  :: Side -> Name Core -> CPattern
-=======
-  -- | An injection into a sum type.
-  CPInj  :: Side -> Name Core -> CPattern
->>>>>>> 1ac2d40d
 
 --   -- | A pair.
 --   CPPair :: Name Core -> Name Core -> CPattern
