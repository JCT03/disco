{-# LANGUAGE DeriveAnyClass       #-}
{-# LANGUAGE StandaloneDeriving   #-}
{-# LANGUAGE UndecidableInstances #-}

-----------------------------------------------------------------------------

-----------------------------------------------------------------------------

-- |
-- Module      :  Disco.AST.Core
-- Copyright   :  disco team and contributors
-- Maintainer  :  byorgey@gmail.com
--
-- SPDX-License-Identifier: BSD-3-Clause
--
-- Abstract syntax trees representing the desugared, untyped core
-- language for Disco.
module Disco.AST.Core
       ( -- * Core AST
         RationalDisplay(..)
       , Core(..)
       , Op(..), opArity
       )
       where

import           Data.Coerce                      (coerce)
import           GHC.Generics
import           Unbound.Generics.LocallyNameless

import           Disco.AST.Generic                (Side)
<<<<<<< HEAD
import           Disco.AST.Typed                  (ModuleName, ModuleProvenance,
                                                   NameProvenance, QName (..))
import           Disco.Syntax.Operators           (BOp)
=======
import           Disco.AST.Surface                (Telescope)
import           Disco.Names                      (QName (..))
>>>>>>> 92dc0bae
import           Disco.Types

-- | A type of flags specifying whether to display a rational number
--   as a fraction or a decimal.
data RationalDisplay = Fraction | Decimal
  deriving (Eq, Show, Generic, Ord, Alpha)

instance Semigroup RationalDisplay where
  Decimal <> _ = Decimal
  _ <> Decimal = Decimal
  _ <> _       = Fraction

-- | The 'Monoid' instance for 'RationalDisplay' corresponds to the
--   idea that the result should be displayed as a decimal if any
--   decimal literals are used in the input; otherwise, the default is
--   to display as a fraction.  So the identity element is 'Fraction',
--   and 'Decimal' always wins when combining.
instance Monoid RationalDisplay where
  mempty = Fraction
  mappend = (<>)

-- | AST for the desugared, untyped core language.
data Core where
  -- | A variable.
  CVar :: QName Core -> Core
  -- | A rational number.
  CNum :: RationalDisplay -> Rational -> Core
  -- | A built-in constant.
  CConst :: Op -> Core
  -- | An injection into a sum type, i.e. a value together with a tag
  --   indicating which element of a sum type we are in.  For example,
  --   false is represented by @CSum L CUnit@; @right(v)@ is
  --   represented by @CSum R v@.  Note we do not need to remember
  --   which type the constructor came from; if the program
  --   typechecked then we will never end up comparing constructors
  --   from different types.
  CInj :: Side -> Core -> Core
  -- | A primitive case expression on a value of a sum type.
  CCase :: Core -> Bind (Name Core) Core -> Bind (Name Core) Core -> Core
  -- | The unit value.
  CUnit :: Core
  -- | A pair of values.
  CPair :: Core -> Core -> Core
  -- | A projection from a product type, i.e. @fst@ or @snd@.
  CProj :: Side -> Core -> Core
  -- | An anonymous function.
  CAbs :: Bind [Name Core] Core -> Core
  -- | Function application.
  CApp :: Core -> Core -> Core
  -- | A "test frame" under which a test case is run. Records the
  --   types and legible names of the variables that should
  --   be reported to the user if the test fails.
  CTest :: [(String, Type, Name Core)] -> Core -> Core
  -- | A type.
  CType :: Type -> Core
  -- | Introduction form for a lazily evaluated value of type Lazy T
  --   for some type T.  We can have multiple bindings to multiple
  --   terms to create a simple target for compiling mutual recursion.
  CDelay :: Bind [Name Core] [Core] -> Core
  -- | Force evaluation of a lazy value.
  CForce :: Core -> Core
  deriving (Show, Generic, Alpha)

instance Subst Core Atom
instance Subst Core Con
instance Subst Core Var
instance Subst Core Ilk
instance Subst Core BaseTy
instance Subst Core Type
instance Subst Core Op
instance Subst Core RationalDisplay
instance Subst Core Rational where
  subst _ _ = id
  substs _ = id

-- XXX is this really the right thing to do?
instance Subst Core ModuleProvenance
instance Subst Core ModuleName
instance Subst Core NameProvenance
instance Subst Core (QName Core)

instance Subst Core Core where
  isvar (CVar (QName _ x)) = Just (SubstName (coerce x))
  isvar _                  = Nothing

-- | Operators that can show up in the core language.  Note that not
--   all surface language operators show up here, since some are
--   desugared into combinators of the operators here.
data Op
  = -- | Addition (@+@)
    OAdd
  | -- | Arithmetic negation (@-@)
    ONeg
  | -- | Integer square root (@sqrt@)
    OSqrt
  | -- | Floor of fractional type (@floor@)
    OFloor
  | -- | Ceiling of fractional type (@ceiling@)
    OCeil
  | -- | Absolute value (@abs@)
    OAbs
  | -- | Multiplication (@*@)
    OMul
  | -- | Division (@/@)
    ODiv
  | -- | Exponentiation (@^@)
    OExp
  | -- | Modulo (@mod@)
    OMod
  | -- | Divisibility test (@|@)
    ODivides
  | -- | Multinomial coefficient (@choose@)
    OMultinom
  | -- | Factorial (@!@)
    OFact
  | -- | Equality test (@==@)
    OEq
  | -- | Less than (@<@)
    OLt
  | -- Type operators

    -- | Enumerate the values of a type.
    OEnum
  | -- | Count the values of a type.
    OCount
  | -- Container operations

    -- | Size of two sets (@size@)
    OSize
  | -- | Power set/bag of a given set/bag
    --   (@power@).
    OPower
  | -- | Set/bag element test.
    OBagElem
  | -- | List element test.
    OListElem
  | -- | Map a function over a list.
    OEachList
  | -- | Map a function over a bag.  Carries the
    --   output type of the function.
    OEachBag Type
  | -- | Map a function over a set. Carries the
    --   output type of the function.
    OEachSet Type
  | -- | Reduce/fold a list.
    OReduceList
  | -- | Reduce/fold a bag (or set).
    OReduceBag
  | -- | Filter a bag.
    OFilterBag
  | -- | Merge two bags/sets.
    OMerge BOp
  | -- | Bag join, i.e. union a bag of bags.
    OBagUnions Type
  | -- | Set join, i.e. union a set of sets.
    OUnions Type
  | -- | Adjacency List of given graph
    OSummary
  | -- | Empty graph
    OEmptyGraph Type
  | -- | Construct a vertex with given value
    OVertex Type
  | -- | Graph overlay
    OOverlay Type
  | -- | Graph connect
    OConnect Type
  | -- | Empty map
    OEmptyMap
  | -- | Map insert
    OInsert
  | -- | Map lookup
    OLookup
  | -- Ellipses

    -- | Continue until end, @[x, y, z .. e]@
    OUntil
  | -- Container conversion

    -- | set -> list conversion (sorted order).
    OSetToList
  | -- | bag -> set conversion (forget duplicates).
    OBagToSet
  | -- | bag -> list conversion (sorted order).
    OBagToList
  | -- | list -> set conversion (forget order, duplicates).
    OListToSet
  | -- | list -> bag conversion (forget order).
    OListToBag
  | -- | bag -> set of counts
    OBagToCounts
  | -- | set of counts -> bag
    OCountsToBag
  | -- | Map k v -> Set (k × v)
    OMapToSet
  | -- | Set (k × v) -> Map k v
    OSetToMap
  | -- Number theory primitives

    -- | Primality test
    OIsPrime
  | -- | Factorization
    OFactor
  | -- | Turn a rational into a (num, denom) pair
    OFrac
  | -- Propositions

    -- | Universal quantification. Applied to a closure
    --   @t1, ..., tn -> Prop@ it yields a @Prop@.
    OForall [Type]
  | -- | Existential quantification. Applied to a closure
    --   @t1, ..., tn -> Prop@ it yields a @Prop@.
    OExists [Type]
  | -- | Convert Prop -> Bool via exhaustive search.
    OHolds
  | -- | Flip success and failure for a prop.
    ONotProp
  | -- | Equality assertion, @=!=@
    OShouldEq Type
  | -- Other primitives

    -- | Error for non-exhaustive pattern match
    OMatchErr
  | -- | Crash with a user-supplied message
    OCrash
  | -- | No-op/identity function
    OId
  | -- | Lookup OEIS sequence
    OLookupSeq
  | -- | Extend a List via OEIS
    OExtendSeq
  deriving (Show, Generic, Alpha)

-- | Get the arity (desired number of arguments) of a function
--   constant.  A few constants have arity 0; everything else is
--   uncurried and hence has arity 1.
opArity :: Op -> Int
opArity OEmptyMap       = 0
opArity (OEmptyGraph _) = 0
opArity OMatchErr       = 0
opArity _               = 1

-- opArity OAdd             = 2
-- opArity ONeg             = 1
-- opArity OSqrt            = 1
-- opArity OLg              = 1
-- opArity OFloor           = 1
-- opArity OCeil            = 1
-- opArity OAbs             = 1
-- opArity OMul             = 2
-- opArity ODiv             = 2
-- opArity OExp             = 2
-- opArity OMod             = 2
-- opArity ODivides         = 2
-- opArity OMultinom        = 2
-- opArity OFact            = 1
-- opArity (OEq _)          = 2
-- opArity (OLt _)          = 2
-- opArity OEnum            = 1
-- opArity OCount           = 1
-- opArity (OMDiv _)        = 2
-- opArity (OMExp _)        = 2
-- opArity (OMDivides _)    = 2
-- opArity OSize            = 1
-- opArity (OPower _)       = 1
-- opArity (OBagElem _)     = 2
-- opArity (OListElem _)    = 2
-- opArity OMapList         = 2
-- opArity (OMapBag _)      = 2
-- opArity (OMapSet _)      = 2
-- opArity OReduceList      = 3
-- opArity OReduceBag       = 3
-- opArity OFilterList      = 2
-- opArity OFilterBag       = 2
-- opArity OConcat          = 1
-- opArity (OBagUnions _)   = 1
-- opArity (OUnions _)      = 1
-- opArity (OMerge _)       = 3
-- opArity OForever         = 1
-- opArity OUntil           = 2
-- opArity OSetToList       = 1
-- opArity OBagToSet        = 1
-- opArity OBagToList       = 1
-- opArity (OListToSet _)   = 1
-- opArity (OListToBag _)   = 1
-- opArity OBagToCounts     = 1
-- opArity (OCountsToBag _) = 1
-- opArity OIsPrime         = 1
-- opArity OFactor          = 1
-- opArity OCrash           = 1
-- opArity OId              = 1<|MERGE_RESOLUTION|>--- conflicted
+++ resolved
@@ -28,14 +28,8 @@
 import           Unbound.Generics.LocallyNameless
 
 import           Disco.AST.Generic                (Side)
-<<<<<<< HEAD
-import           Disco.AST.Typed                  (ModuleName, ModuleProvenance,
-                                                   NameProvenance, QName (..))
+import           Disco.Names                      (QName (..))
 import           Disco.Syntax.Operators           (BOp)
-=======
-import           Disco.AST.Surface                (Telescope)
-import           Disco.Names                      (QName (..))
->>>>>>> 92dc0bae
 import           Disco.Types
 
 -- | A type of flags specifying whether to display a rational number
