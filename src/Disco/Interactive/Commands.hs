--- conflicted
+++ resolved
@@ -18,64 +18,6 @@
     discoCommands,
     handleLoad,
     loadFile,
-<<<<<<< HEAD
-    parseLine,
-  )
-where
-
-import Control.Arrow ((&&&))
-import Control.Lens (view, (%~), (?~))
-import Control.Monad.Except
-import Data.Char (isSpace)
-import Data.Coerce
-import Data.List (find, isPrefixOf, sortBy)
-import qualified Data.Map as M
-import qualified Data.Set as S
-import Data.Typeable
-import Disco.AST.Surface
-import Disco.AST.Typed
-import Disco.Compile
-import Disco.Context
-import Disco.Desugar
-import Disco.Effects.Error hiding (try)
-import Disco.Effects.Input
-import Disco.Effects.LFresh
-import Disco.Effects.Output
-import Disco.Effects.State
-import Disco.Error
-import Disco.Eval
-import Disco.Extensions
-import Disco.Interpret.CESK
-import Disco.Module
-import Disco.Parser
-  ( Parser,
-    ident,
-    reservedOp,
-    runParser,
-    sc,
-    symbol,
-    term,
-    wholeModule,
-    withExts,
-  )
-import Disco.Pretty hiding (empty)
-import Disco.Property
-import Disco.Syntax.Operators
-import Disco.Syntax.Prims (Prim (PrimBOp, PrimUOp))
-import Disco.Typecheck
-import Disco.Typecheck.Erase
-import Disco.Types (toPolyType)
-import Disco.Value
-import Polysemy
-import System.FilePath (splitFileName)
-import Text.Megaparsec hiding (State, runParser)
-import qualified Text.Megaparsec.Char as C
-import Unbound.Generics.LocallyNameless
-  ( Name,
-    name2String,
-    string2Name,
-  )
-=======
     parseLine
   ) where
 
@@ -126,7 +68,6 @@
 import           Disco.Typecheck.Erase
 import           Disco.Types                      (toPolyType)
 import           Disco.Value
->>>>>>> be329378
 
 ------------------------------------------------------------
 -- REPL expression type
@@ -203,22 +144,22 @@
 --   command.
 data REPLCommand (c :: CmdTag) = REPLCommand
   { -- | Name of the command
-    name :: String,
+    name      :: String,
     -- | Help text showing how to use the command, e.g. ":ann <term>"
-    helpcmd :: String,
+    helpcmd   :: String,
     -- | Short free-form text explaining the command.
     --   We could also consider adding long help text as well.
     shortHelp :: String,
     -- | Is the command for users or devs?
-    category :: REPLCommandCategory,
+    category  :: REPLCommandCategory,
     -- | Is it a built-in command or colon command?
-    cmdtype :: REPLCommandType,
+    cmdtype   :: REPLCommandType,
     -- | The action to execute,
     -- given the input to the
     -- command.
-    action :: REPLExpr c -> (forall r. Members DiscoEffects r => Sem r ()),
+    action    :: REPLExpr c -> (forall r. Members DiscoEffects r => Sem r ()),
     -- | Parser for the command argument(s).
-    parser :: Parser (REPLExpr c)
+    parser    :: Parser (REPLExpr c)
   }
 
 -- | An existential wrapper around any REPL command info record.
@@ -308,7 +249,7 @@
 parseLine :: REPLCommands -> ExtSet -> String -> Either String SomeREPLExpr
 parseLine allCommands exts s =
   case runParser (withExts exts (lineParser allCommands)) "" s of
-    Left e -> Left $ errorBundlePretty e
+    Left e  -> Left $ errorBundlePretty e
     Right l -> Right l
 
 --------------------------------------------------------------------------------
@@ -405,14 +346,6 @@
   REPLExpr 'CDoc ->
   Sem r ()
 handleDoc (Doc x) = do
-<<<<<<< HEAD
-  ctx <- inputs @TopInfo (view topCtx)
-  docs <- inputs @TopInfo (view topDocs)
-  case M.lookup x ctx of
-    Nothing -> outputLn $ "No documentation found for " ++ show x ++ "."
-    Just ty -> do
-      p <- renderDoc . hsep $ [prettyName x, text ":", prettyPolyTy ty]
-=======
   ctx  <- inputs @TopInfo (view (replModInfo . miTys))
   docs <- inputs @TopInfo (view (replModInfo . miDocs))
 
@@ -423,38 +356,15 @@
   where
     showDoc docMap (qn, ty) = do
       p  <- renderDoc . hsep $ [prettyName x, text ":", prettyPolyTy ty]
->>>>>>> be329378
       outputLn p
       case Ctx.lookup' qn docMap of
         Just (DocString ss : _) -> outputLn $ "\n" ++ unlines ss
-        _ -> return ()
+        _                       -> return ()
 
 ------------------------------------------------------------
 -- eval
 
 evalCmd :: REPLCommand 'CEval
-<<<<<<< HEAD
-evalCmd =
-  REPLCommand
-    { name = "eval",
-      helpcmd = "<code>",
-      shortHelp = "Evaluate a block of code",
-      category = User,
-      cmdtype = BuiltIn,
-      action = handleEval,
-      parser = Eval <$> wholeModule REPL
-    }
-
-handleEval ::
-  Members (Error DiscoError ': State TopInfo ': Output String ': Embed IO ': EvalEffects) r =>
-  REPLExpr 'CEval ->
-  Sem r ()
-handleEval (Eval m) = do
-  mi@(ModuleInfo _ _ _ _ _ tms exts) <- loadParsedDiscoModule False FromCwdOrStdlib "" m
-  modify @TopInfo (extSet %~ S.union exts)
-  addModule REPL mi
-  forM_ tms (evalTerm . fst)
-=======
 evalCmd = REPLCommand
   { name      = "eval"
   , helpcmd   = "<code>"
@@ -474,7 +384,6 @@
   addToREPLModule mi
   forM_ (mi ^. miTerms) (evalTerm . fst)
   -- garbageCollect
->>>>>>> be329378
 
 evalTerm :: Members (State TopInfo ': Output String ': EvalEffects) r => ATerm -> Sem r Value
 evalTerm at = do
@@ -483,13 +392,8 @@
   outputLn s
 
   modify @TopInfo $
-<<<<<<< HEAD
-    (topCtx %~ M.insert (string2Name "it") (toPolyType ty))
-      . (topEnv %~ M.insert (string2Name "it") v)
-=======
     (replModInfo . miTys %~ Ctx.insert (QName (QualifiedName REPLModule) (string2Name "it")) (toPolyType ty)) .
     (topEnv %~ Ctx.insert (QName (QualifiedName REPLModule) (string2Name "it")) v)
->>>>>>> be329378
   return v
   where
     ty = getType at
@@ -555,15 +459,9 @@
   Sem r Bool
 handleLoad fp = do
   let (directory, modName) = splitFileName fp
-<<<<<<< HEAD
-  m@(ModuleInfo _ props _ _ _ _ _) <- loadDiscoModule False (FromDir directory) modName
-  setLoadedModule m
-  t <- inputToState . withTopEnv $ runAllTests props
-=======
-  m <- inputToState $ loadDiscoModule (FromDir directory) modName
+  m <- inputToState $ loadDiscoModule False (FromDir directory) modName
   setREPLModule m
   t <- inputToState . withTopEnv $ runAllTests (m ^. miProps)
->>>>>>> be329378
   modify @TopInfo (lastFile ?~ fp)
   outputLn "Loaded."
   return t
@@ -573,22 +471,6 @@
 -- somewhere else.
 runAllTests :: Members (Output String ': Input TopInfo ': EvalEffects) r => Ctx ATerm [AProperty] -> Sem r Bool -- (Ctx ATerm [TestResult])
 runAllTests aprops
-<<<<<<< HEAD
-  | M.null aprops = return True
-  | otherwise = do
-    outputLn "Running tests..."
-    and <$> mapM (uncurry runTests) (M.assocs aprops)
-  where
-    numSamples :: Int
-    numSamples = 50 -- XXX make this configurable somehow
-    runTests :: Members (Output String ': Input TopInfo ': EvalEffects) r => Name ATerm -> [AProperty] -> Sem r Bool
-    runTests n props = do
-      output ("  " ++ name2String n ++ ":")
-      results <- traverse (sequenceA . (id &&& runTest numSamples)) props
-      let failures = filter (not . testIsOk . snd) results
-      case null failures of
-        True -> outputLn " OK"
-=======
   | Ctx.null aprops = return True
   | otherwise     = do
       outputLn "Running tests..."
@@ -605,7 +487,6 @@
       let failures = P.filter (not . testIsOk . snd) results
       case P.null failures of
         True  -> outputLn " OK"
->>>>>>> be329378
         False -> do
           outputLn ""
           forM_ failures (uncurry prettyTestFailure)
@@ -632,26 +513,15 @@
   REPLExpr 'CNames ->
   Sem r ()
 handleNames Names = do
-<<<<<<< HEAD
-  pct <- inputs @TopInfo ((PercentNames `S.member`) . view extSet)
-  ctx <- inputs @TopInfo (view topCtx)
-  tyDef <- inputs @TopInfo (view topTyDefs)
-  mapM_ showTyDef $ M.toList tyDef
-  mapM_ showFn . (if pct then id else filter (not . ('%' `elem`) . name2String . fst)) $ M.toList ctx
-  where
-    showTyDef (nm, body) = renderDoc (prettyTyDef nm body) >>= outputLn
-    showFn (x, ty) = do
-      p <- renderDoc . hsep $ [prettyName x, text ":", prettyPolyTy ty]
-=======
+  pct   <- inputs @TopInfo ((PercentNames `S.member`) . view extSet)
   ctx   <- inputs @TopInfo (view (replModInfo . miTys))
   tyDef <- inputs @TopInfo (view (replModInfo . miTydefs))
   mapM_ showTyDef $ M.assocs tyDef
-  mapM_ showFn $ Ctx.assocs ctx
+  mapM_ showFn . (if pct then id else filter (not . ('%' `elem`) . name2String . fst)) $ Ctx.assocs ctx
   where
     showTyDef (nm, body) = renderDoc (prettyTyDef nm body) >>= outputLn
     showFn (QName _ x, ty) = do
       p  <- renderDoc . hsep $ [prettyName x, text ":", prettyPolyTy ty]
->>>>>>> be329378
       outputLn p
 
 ------------------------------------------------------------
@@ -731,7 +601,7 @@
   file <- gets (view lastFile)
   case file of
     Nothing -> outputLn "No file to reload."
-    Just f -> void (handleLoad f)
+    Just f  -> void (handleLoad f)
 
 ------------------------------------------------------------
 -- :defn
@@ -754,15 +624,6 @@
   Sem r ()
 handleShowDefn (ShowDefn x) = do
   let name2s = name2String x
-<<<<<<< HEAD
-  defns <- inputs @TopInfo (view topDefs)
-  tyDefns <- inputs @TopInfo (view topTyDefs)
-  s <- case M.lookup (coerce x) defns of
-    Just d -> renderDoc $ prettyDefn d
-    Nothing -> case M.lookup name2s tyDefns of
-      Just t -> renderDoc $ prettyTyDef name2s t
-      Nothing -> return $ "No definition for " ++ show x
-=======
   defns   <- inputs @TopInfo (view (replModInfo . miTermdefs))
   tyDefns <- inputs @TopInfo (view (replModInfo . miTydefs))
 
@@ -774,7 +635,6 @@
     case ds of
       [] -> text "No definition for" <+> prettyName x
       _  -> vcat ds
->>>>>>> be329378
   outputLn s
 
 ------------------------------------------------------------
@@ -842,49 +702,4 @@
   where
     mkOpParser :: OpInfo -> Parser Term
     mkOpParser (OpInfo (UOpF _ op) syns _) = choice (map ((TPrim (PrimUOp op) <$) . reservedOp) syns)
-<<<<<<< HEAD
-    mkOpParser (OpInfo (BOpF _ op) syns _) = choice (map ((TPrim (PrimBOp op) <$) . reservedOp) syns)
-=======
-    mkOpParser (OpInfo (BOpF _ op) syns _) = choice (map ((TPrim (PrimBOp op) <$) . reservedOp) syns)
-
-------------------------------------------------------------
--- :rnf
-
-rnfCmd :: REPLCommand 'CRNF
-rnfCmd = REPLCommand
-  { name = "rnf"
-  , helpcmd = "rnf <expr>"
-  , shortHelp = "Reduce an expression to RNF"
-  , category = Dev
-  , cmdtype = ColonCmd
-  , action = handleRNF
-  , parser = RNF <$> term
-  }
-
-handleRNF
-  :: Members (Error DiscoError ': State TopInfo ': Output String ': EvalEffects) r
-  => REPLExpr 'CRNF -> Sem r ()
-handleRNF (RNF t) = do
-  (at, _) <- inputToState . typecheckTop $ inferTop t
-  let c  = compileTerm at
-  inputToState . withTopEnv $ do
-    cv <- mkValue c >>= rnfV
-    printoutLn cv
-
-------------------------------------------------------------
--- :mem
-
-memCmd :: REPLCommand 'CMem
-memCmd = REPLCommand
-  { name = "mem"
-  , helpcmd = "mem"
-  , shortHelp = "Show the contents of memory"
-  , category = Dev
-  , cmdtype = ColonCmd
-  , action = handleMem
-  , parser = return Mem
-  }
-
-handleMem :: Members '[Store Cell, Output String] r => REPLExpr 'CMem -> Sem r ()
-handleMem Mem = showMemory
->>>>>>> be329378
+    mkOpParser (OpInfo (BOpF _ op) syns _) = choice (map ((TPrim (PrimBOp op) <$) . reservedOp) syns)