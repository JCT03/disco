{-# LANGUAGE FlexibleContexts         #-}
{-# LANGUAGE FlexibleInstances        #-}
{-# LANGUAGE GADTs                    #-}
{-# LANGUAGE MultiParamTypeClasses    #-}
{-# LANGUAGE NondecreasingIndentation #-}
{-# LANGUAGE RankNTypes               #-}
{-# LANGUAGE TemplateHaskell          #-}
{-# LANGUAGE TypeFamilies             #-}
{-# LANGUAGE UndecidableInstances     #-}
{-# LANGUAGE ViewPatterns             #-}

-----------------------------------------------------------------------------
-- |
-- Module      :  Disco.Interpret.Core
-- Copyright   :  (c) 2016 disco team (see LICENSE)
-- License     :  BSD-style (see LICENSE)
-- Maintainer  :  byorgey@gmail.com
--
-- A big-step interpreter for the desugared, untyped Disco core
-- language.
--
-----------------------------------------------------------------------------

module Disco.Interpret.Core
       (
         -- * Values
         Value(..), ValFun(..), prettyValue

         -- * Interpreter monad
       , Env, DefEnv
       , InterpError(..)
       , IM, runIM, runIM'
       , emptyEnv, extend, extends, getEnv, withEnv, getDefEnv

         -- * Evaluation
       , mkThunk
       , mkEnum

         -- ** Full reduction
       , rnf, rnfV

         -- ** Weak head reduction
       , whnf, whnfV, whnfApp

         -- ** Case analysis and pattern-matching
       , whnfCase, checkGuards, match, ok, noMatch

         -- ** Operations
       , whnfOp, numOp, numOp', uNumOp, divOp, modOp, boolOp
       , divides, relPm, binom, fact, notOp

         -- * Equality testing
       , eqOp, primValEq, enumerate
       , decideEqFor, decideEqForRnf, decideEqForClosures

         -- * Comparison testing
       , ltOp, primValOrd, decideOrdFor, decideOrdForClosures

       )
       where

import           Control.Lens                       ((%~), (.~), _1)
import           Control.Monad.Except
import           Control.Monad.Reader
import           Data.Char                          (toLower)
import           Data.List                          (find)
import qualified Data.Map                           as M
import           Data.Ratio

import           Unbound.LocallyNameless            hiding (enumerate, rnf, GT)

import           Math.Combinatorics.Exact.Binomial  (choose)
import           Math.Combinatorics.Exact.Factorial (factorial)

import           Math.NumberTheory.Logarithms       (integerLog2)

import           Disco.AST.Core
import           Disco.Types

------------------------------------------------------------
-- Types
------------------------------------------------------------

-- | The type of values produced by the interpreter.
data Value where
  -- | A numeric value.
  VNum   :: Rational -> Value

  -- | A constructor with arguments.  The Int indicates which
  --   constructor it is.  For example, False is represented by
  --   @VCons 0 []@, and True by @VCons 1 []@.  A pair is
  --   represented by @VCons 0 [v1, v2]@, and @inr v@ by @VCons 1
  --   [v]@.
  VCons  :: Int -> [Value] -> Value

  -- | A closure, i.e. a function body together with its
  --   environment.
  VClos  :: Bind (Name Core) Core -> Env -> Value

  -- | A thunk, i.e. an unevaluated core expression together with
  --   its environment.
  VThunk :: Core -> Env -> Value

  -- | A literal function value.  @VFun@ is only used when
  --   enumerating function values in order to decide comparisons at
  --   higher-order function types.  For example, in order to
  --   compare two values of type @(Bool -> Bool) -> Bool@ for
  --   equality, we have to enumerate all functions of type @Bool ->
  --   Bool@ as @VFun@ values.
  --
  --   We assume that all @VFun@ values are /strict/, that is, their
  --   arguments should be fully evaluated to RNF before being
  --   passed to the function.
  VFun   :: ValFun -> Value
  deriving Show

-- | A @ValFun@ is just a Haskell function @Value -> Value@.  It is a
--   @newtype@ just so we can have a custom @Show@ instance for it and
--   then derive a @Show@ instance for the rest of the @Value@ type.
newtype ValFun = ValFun (Value -> Value)

instance Show ValFun where
  show _ = "<fun>"

-- | Basic pretty-printing of values.
prettyValue :: Type -> Value -> String
prettyValue TyUnit (VCons 0 []) = "()"
prettyValue TyBool (VCons i []) = map toLower (show (toEnum i :: Bool))
prettyValue (TyList ty) v = prettyList ty v
prettyValue _ (VClos _ _)       = "<closure>"
prettyValue _ (VThunk _ _)      = "<thunk>"
prettyValue (TyPair ty1 ty2) (VCons 0 [v1, v2])
  = "(" ++ prettyValue ty1 v1 ++ ", " ++ prettyValue ty2 v2 ++ ")"
prettyValue (TySum ty1 ty2) (VCons i [v])
  = case i of
      0 -> "inl " ++ prettyValue ty1 v
      1 -> "inr " ++ prettyValue ty2 v
      _ -> error "Impossible! Constructor for sum is neither 0 nor 1 in prettyValue"
prettyValue _ (VNum r)
  | denominator r               == 1 = show (numerator r)
  | otherwise                   = show (numerator r) ++ "/" ++ show (denominator r)

prettyValue _ _ = error "Impossible! No matching case in prettyValue"

prettyList :: Type -> Value -> String
prettyList ty v = "[" ++ go v
  where
    go (VCons 0 []) = "]"
    go (VCons 1 [hd, VCons 0 []]) = prettyValue ty hd ++ "]"
    go (VCons 1 [hd, tl])         = prettyValue ty hd ++ ", " ++ go tl
    go v' = error $ "Impossible! Value that's not a list in prettyList: " ++ show v'


------------------------------------------------------------
-- Environments & errors
------------------------------------------------------------

-- | An environment is a mapping from names to values.
type Env  = M.Map (Name Core) Value

-- | A definition environment is a mapping fron names to core terms.
type DefEnv = M.Map (Name Core) Core

derive [''Value, ''ValFun]

-- | Errors that can be generated during interpreting.
data InterpError where

  -- | An unbound name.
  UnboundError  :: Name Core -> InterpError

  -- | v should be a number, but isn't.
  NotANum       :: Value     -> InterpError

  -- | Division by zero.
  DivByZero     ::              InterpError

  -- | Taking the base-2 logarithm of zero.
  LgOfZero      ::              InterpError

  -- | v should be a boolean, but isn't.
  NotABool      :: Value     -> InterpError

  -- | Non-exhaustive case analysis.
  NonExhaustive ::              InterpError

  -- | Internal error for features not yet implemented.
  Unimplemented :: String    -> InterpError

  deriving Show

------------------------------------------------------------
-- Interpreter monad
------------------------------------------------------------

-- | The interpreter monad.  Combines read-only access to an
--   environment, and the ability to throw @InterpErrors@ and generate
--   fresh names.
type IM = ReaderT (Env, DefEnv) (ExceptT InterpError LFreshM)

-- | Run a computation in the @IM@ monad, starting in the empty
--   environment.
runIM :: IM a -> Either InterpError a
runIM = runIM' M.empty

-- | Run a computation in the @IM@ monad, starting in a given
--   environment of definitions.
runIM' :: DefEnv -> IM a -> Either InterpError a
runIM' cenv = runLFreshM . runExceptT . flip runReaderT (M.empty, cenv)

-- | The empty environment.
emptyEnv :: (Env, DefEnv)
emptyEnv = (M.empty, M.empty)

-- | Locally extend the environment with a new name -> value mapping,
--   (shadowing any existing binding for the given name).
extend :: Name Core -> Value -> IM a -> IM a
extend x v = avoid [AnyName x] . local (_1 %~ M.insert x v)

-- | Locally extend the environment with another environment.
--   Bindings in the new environment shadow bindings in the old.
extends :: Env -> IM a -> IM a
extends e' = avoid (map AnyName (M.keys e')) . local (_1 %~ M.union e')

-- | Get the current environment.
getEnv :: IM Env
getEnv = fst <$> ask

-- | Run an @IM@ computation with a /replaced/ (not extended)
--   environment.  This is used for evaluating things such as closures
--   and thunks that come with their own environment.
withEnv :: Env -> IM a -> IM a
withEnv e = local (_1 .~ e)

-- | Get the current definition environment.
getDefEnv :: IM DefEnv
getDefEnv = snd <$> ask

------------------------------------------------------------
-- Evaluation
------------------------------------------------------------

-- | Create a thunk by packaging up a @Core@ expression with the
--   current environment.
mkThunk :: Core -> IM Value
mkThunk c = VThunk c <$> getEnv

-- | Turn any instance of @Enum@ into a @Value@, by creating a
--   constructor with an index corresponding to the enum value.
mkEnum :: Enum e => e -> Value
mkEnum e = VCons (fromEnum e) []

-- | Evaluate a Core expression to reduced normal form.
rnf :: Core -> IM Value
rnf c = mkThunk c >>= rnfV

-- | Reduce a value to reduced normal form.
rnfV :: Value -> IM Value
rnfV (VCons i vs)   = VCons i <$> mapM rnfV vs
rnfV v@(VThunk _ _) = whnfV v >>= rnfV
rnfV v              = return v

-- | Reduce a value to weak head normal form.
whnfV :: Value -> IM Value
whnfV (VThunk c e) = withEnv e $ whnf c
whnfV v            = return v

-- | Reduce a Core expression to weak head normal form.
whnf :: Core -> IM Value
whnf (CVar x) = do
  e <- getEnv
  case (M.lookup (translate x) e) of
    Just v  -> whnfV v
    Nothing -> do
      c <- getDefEnv
      case (M.lookup x c) of
        Just core -> whnf core
        Nothing   -> throwError $ UnboundError x

whnf (CCons i cs)   = VCons i <$> (mapM mkThunk cs)
whnf (CNum n)       = return $ VNum n
whnf (CAbs b)       = VClos b <$> getEnv
whnf (CApp str c1 c2) = do
  v1 <- whnf c1
  v2 <- case str of
    Strict -> whnf c2       -- for types with strict evaluation, whnf = full reduction
    Lazy   -> mkThunk c2
  whnfApp v1 v2
whnf (COp op cs)    = whnfOp op cs
whnf (CLet str b)   =
  lunbind b $ \((x, unembed -> t1), t2) -> do
  v1 <- case str of
    Strict -> whnf t1
    Lazy   -> mkThunk t1
  extend (translate x) v1 $ whnf t2
whnf (CCase bs)     = whnfCase bs

-- | Reduce an application to weak head normal form (WHNF).
--   Precondition: the first argument has already been reduced to WHNF
--   (which means it must be a closure, or a @VFun@).
whnfApp :: Value -> Value -> IM Value
whnfApp (VClos c e) v =
  lunbind c $ \(x,t) -> do
  withEnv e           $ do
  extend x v          $ do
  whnf t
whnfApp (VFun (ValFun f)) v = rnfV v >>= \v' -> whnfV (f v')
whnfApp _ _ = error "Impossible! First argument to whnfApp is not a closure."

------------------------------------------------------------
-- Case analysis
------------------------------------------------------------

-- | Reduce a case expression to weak head normal form.
whnfCase :: [CBranch] -> IM Value
whnfCase []     = throwError NonExhaustive
whnfCase (b:bs) = do
  lunbind b $ \(gs, t) -> do
  res <- checkGuards gs
  case res of
    Nothing -> whnfCase bs
    Just e' -> extends e' $ whnf t

-- | Check a chain of guards on one branch of a case.  Returns
--   @Nothing@ if the guards fail to match, or a resulting environment
--   of bindings if they do match.
checkGuards :: CGuards -> IM (Maybe Env)
checkGuards CGEmpty = ok
checkGuards (CGCons (unrebind -> ((unembed -> c, p), gs))) = do
  v <- mkThunk c
  res <- match v p
  case res of
    Nothing -> return Nothing
    Just e  -> extends e (fmap (M.union e) <$> checkGuards gs)

-- | Match a value against a pattern, returning an environment of
--   bindings if the match succeeds.
match :: Value -> CPattern -> IM (Maybe Env)
match v (CPVar x)     = return $ Just (M.singleton (translate x) v)
match _ CPWild        = ok
match v (CPCons i ps) = do
  VCons j vs <- whnfV v
  case i == j of
    False -> noMatch
    True  -> do
      res <- sequence <$> zipWithM match vs ps
      case res of
        Nothing -> noMatch
        Just es -> return $ Just (M.unions es)
match v (CPNat n)     = do
  VNum m <- whnfV v
  case m == n % 1 of
    False -> noMatch
    True  -> ok
match v (CPSucc p) = do
  VNum n <- whnfV v
  case n > 0 of
    True  -> match (VNum (n-1)) p
    False -> noMatch

-- | Convenience function: successfully match with no bindings.
ok :: IM (Maybe Env)
ok = return $ Just M.empty

-- | Convenience function: fail to match.
noMatch :: IM (Maybe Env)
noMatch = return Nothing

------------------------------------------------------------
-- Operator evaluation
------------------------------------------------------------

-- | Reduce an operator application to WHNF.
whnfOp :: Op -> [Core] -> IM Value
whnfOp OAdd     = numOp (+)
whnfOp ONeg     = uNumOp negate
whnfOp OSqrt    = uNumOp integerSqrt
whnfOp OLg      = lgOp
whnfOp OMul     = numOp (*)
whnfOp ODiv     = numOp' divOp
whnfOp OExp     = numOp (\m n -> m ^^ numerator n)
  -- If the program typechecks, n will be an integer.
whnfOp OAnd     = boolOp (&&)
whnfOp OOr      = boolOp (||)
whnfOp OMod     = numOp' modOp
whnfOp ODivides = numOp' divides
whnfOp ORelPm   = numOp' relPm
whnfOp OBinom   = numOp binom
whnfOp OFact    = uNumOp fact
whnfOp (OEq ty) = eqOp ty
whnfOp (OLt ty) = ltOp ty
whnfOp ONot     = notOp
whnfOp OEnum    = enumOp
whnfOp OCount   = countOp

-- | Perform a numeric binary operation.
numOp :: (Rational -> Rational -> Rational) -> [Core] -> IM Value
numOp (#) = numOp' (\m n -> return (VNum (m # n)))

-- | A more general version of 'numOp' where the binary operation has
--   a result in the @IM@ monad (/e.g./ for operations which can throw
--   a division by zero error).
numOp' :: (Rational -> Rational -> IM Value) -> [Core] -> IM Value
numOp' (#) cs = do
  [VNum m, VNum n] <- mapM whnf cs     -- If the program type checked this can
  m # n                                -- never go wrong.

-- | Perform a numeric unary operation.
uNumOp :: (Rational -> Rational) -> [Core] -> IM Value
uNumOp f [c] = do
  VNum m <- whnf c
  return $ VNum (f m)
uNumOp _ _ = error "Impossible! Second argument to uNumOp has length /= 1"

<<<<<<< HEAD
-- | Perform a count on the number of values for the given type.
countOp :: [Core] -> IM Value
countOp [CType ty]  = return $ VNum ((countOp' ty) % 1)

countOp' :: Type -> Integer
countOp' TyVoid            = 0
countOp' TyUnit            = 1
countOp' TyBool            = 2
countOp' (TyArr ty1 ty2)   = (countOp' ty2) ^ (countOp' ty1)
countOp' (TyPair ty1 ty2)  = (countOp' ty1) * (countOp' ty2)
countOp' (TySum ty1 ty2)   = (countOp' ty1) + (countOp' ty2)
-- All other types are infinite
countOp' _                 = error "Impossible! The type is infinite."

-- | Perform an enumeration of the values of a given type.
enumOp :: [Core] -> IM Value
enumOp [CType ty] = return $ (convert (enumerate ty))

convert :: [Value] -> Value
convert []       = VCons 0 []
convert (x : xs) = VCons 1 [x, convert xs]

-- | Perform a square root on an operation. If the program typechecks,
=======
-- | Perform a square root operation. If the program typechecks,
>>>>>>> 29b2ea7e
--   then the argument and output will really be Naturals
integerSqrt :: Rational -> Rational
integerSqrt n = integerSqrt' (fromIntegral (numerator n)) % 1

-- | implementation of `integerSqrt'` taken from the Haskell wiki:
--   https://wiki.haskell.org/Generic_number_type#squareRoot
integerSqrt' :: Integer -> Integer
integerSqrt' 0 = 0
integerSqrt' 1 = 1
integerSqrt' n =
  let twopows = iterate (^!2) 2
      (lowerRoot, lowerN) =
        last $ takeWhile ((n>=) . snd) $ zip (1:twopows) twopows
      newtonStep x = div (x + div n x) 2
      iters = iterate newtonStep (integerSqrt' (div n lowerN ) * lowerRoot)
      isRoot r = r^!2 <= n && n < (r+1)^!2
  in  head $ dropWhile (not . isRoot) iters

-- this operator is used for `integerSqrt'`
(^!) :: Num a => a -> Int -> a
(^!) x n = x^n

-- | Perform a base-2 logarithmic operation
lgOp :: [Core] -> IM Value
lgOp [c] = do
  VNum m <- whnf c
  lgOp' m

lgOp' :: Rational -> IM Value
lgOp' 0 = throwError LgOfZero
lgOp' n = return $ VNum (toInteger (integerLog2 (numerator n)) % 1)

-- | Perform a division. Throw a division by zero error if the second
--   argument is 0.
divOp :: Rational -> Rational -> IM Value
divOp _ 0 = throwError DivByZero
divOp m n = return $ VNum (m / n)

-- | Perform a mod operation; throw division by zero error if the
--   second argument is zero.  Although this function takes two
--   'Rational' arguments, note that if the disco program typechecks
--   then the arguments must in fact be integers.
modOp :: Rational -> Rational -> IM Value
modOp m n
  | n == 0    = throwError DivByZero
  | otherwise = return $ VNum ((numerator m `mod` numerator n) % 1)
                -- This is safe since if the program typechecks, mod will only ever be
                -- called on integral things.

-- | Perform a boolean operation.
boolOp :: (Bool -> Bool -> Bool) -> [Core] -> IM Value
boolOp (#) cs = do
  [VCons i [], VCons j []] <- mapM whnf cs
  return . mkEnum $ toEnum i # toEnum j

-- | Test whether one number divides another.
divides :: Rational -> Rational -> IM Value
divides 0 0 = return $ mkEnum True
divides 0 _ = return $ mkEnum False
divides x y = return . mkEnum $ denominator (y / x) == 1

-- | Test relative primality.  Note that if the disco program
--   typechecks, the arguments here will always be integers.
relPm :: Rational -> Rational -> IM Value
relPm (numerator -> x) (numerator -> y) = return . mkEnum $ gcd x y == 1

-- | Binomial coefficient.  The arguments will always be natural
--   numbers.
binom :: Rational -> Rational -> Rational
binom (numerator -> n) (numerator -> k) = choose n k % 1

-- | Factorial.  The argument will always be a natural number.
fact :: Rational -> Rational
fact (numerator -> n) = factorial (fromIntegral n) % 1

-- | Perform boolean negation.
notOp :: [Core] -> IM Value
notOp [c] = do
  VCons i [] <- whnf c
  return . mkEnum . not . toEnum $ i
notOp _ = error "Impossible! notOp called on list of length /= 1"

------------------------------------------------------------
-- Equality testing
------------------------------------------------------------

-- | Test two expressions for equality at the given type.
eqOp :: Type -> [Core] -> IM Value
eqOp ty cs = do
  [v1, v2] <- mapM mkThunk cs
  mkEnum <$> decideEqFor ty v1 v2

-- | Lazily decide equality of two values at the given type.
decideEqFor :: Type -> Value -> Value -> IM Bool

-- To decide equality at a pair type:
decideEqFor (TyPair ty1 ty2) v1 v2 = do

  -- First, reduce both values to WHNF, which will produce pairs.
  VCons 0 [v11, v12] <- whnfV v1
  VCons 0 [v21, v22] <- whnfV v2

  -- Now decide equality of the first components.
  b1 <- decideEqFor ty1 v11 v21
  case b1 of
    -- If they are not equal, we know the pairs are not equal, so
    -- return False immediately without looking at the second
    -- components.
    False -> return False

    -- Otherwise, decide equality of the second components.
    True  -> decideEqFor ty2 v12 v22

-- To decide equality at a sum type:
decideEqFor (TySum ty1 ty2) v1 v2 = do

  -- Reduce both values to WHNF, which will produce constructors
  -- (either inl or inr) with one argument.
  VCons i1 [v1'] <- whnfV v1
  VCons i2 [v2'] <- whnfV v2

  -- Check whether the constructors are the same.
  case i1 == i2 of
    -- If not, the values are not equal.
    False -> return False
    -- If so, decide equality for the contained values at whichever
    -- type is appropriate.
    True  -> decideEqFor ([ty1, ty2] !! i1) v1' v2'

-- To decide equality at an arrow type, (ty1 -> ty2):
decideEqFor (TyArr ty1 ty2) v1 v2 = do

  -- Reduce both values to WHNF, which should produce closures (or
  -- @VFun@s).
  clos1 <- whnfV v1
  clos2 <- whnfV v2

  --  all the values of type ty1.
  let ty1s = enumerate ty1

  -- Try evaluating the functions on each value and check whether they
  -- agree.
  decideEqForClosures ty2 clos1 clos2 ty1s

-- To decide equality at a list type, [elTy]:
decideEqFor (TyList elTy) v1 v2 = do

  -- Reduce both values to WHNF; will be either nil with no arguments
  -- or cons with two.
  VCons c1 l1 <- whnfV v1
  VCons c2 l2 <- whnfV v2

  case (c1,c2) of
    (0,0) -> return True      -- Both are nil.
    (1,1) -> do               -- Both are cons.

      -- Check head equality.
      heq <- decideEqFor elTy (l1 !! 0) (l2 !! 0)
      case heq of

        -- If heads are unequal, so are lists.
        False -> return False
        -- Otherwise, check tails for equality.
        True  -> decideEqFor (TyList elTy) (l1 !! 1) (l2 !! 1)

    -- Different constructors => unequal.
    _     -> return False

-- For any other type (Void, Unit, Bool, N, Z, Q), we can just decide
-- by looking at the values reduced to WHNF.
decideEqFor _ v1 v2 = primValEq <$> whnfV v1 <*> whnfV v2

-- TODO: can the functions built by 'enumerate' be more efficient if
-- enumerate builds *both* a list and a bijection to a prefix of the
-- naturals?  Currently, the functions output by (enumerate (TyArr _ _))
-- take linear time in the size of the input to evaluate since they
-- have to do a lookup in an association list.  Does this even matter?

-- | Enumerate all the values of a given (finite) type.  If the type
--   has a linear order then the values are output in sorted order,
--   that is, @v@ comes before @w@ in the list output by @enumerate@
--   if and only if @v < w@.  This function will never be called on an
--   infinite type, since type checking ensures that equality or
--   comparison testing will only be done in cases where a finite
--   enumeration is required.
enumerate :: Type -> [Value]

-- There are zero, one, and two values of types Void, Unit, and Bool respectively.
enumerate TyVoid           = []
enumerate TyUnit           = [VCons 0 []]
enumerate TyBool           = [VCons 0 [], VCons 1 []]

-- To enumerate a pair type, take the Cartesian product of enumerations.
enumerate (TyPair ty1 ty2) = [VCons 0 [x, y] | x <- enumerate ty1, y <- enumerate ty2]

-- To enumerate a sum type, enumerate all the lefts followed by all the rights.
enumerate (TySum ty1 ty2)  =
  map (VCons 0 . (:[])) (enumerate ty1) ++
  map (VCons 1 . (:[])) (enumerate ty2)

-- To enumerate an arrow type @ty1 -> ty2@, enumerate all values of
-- @ty1@ and @ty2@, then create all possible @|ty1|@-length lists of
-- values from the enumeration of @ty2@, and make a function by
-- zipping each one together with the values of @ty1@.
enumerate (TyArr ty1 ty2)  = map mkFun (sequence (vs2 <$ vs1))
  where
    vs1 = enumerate ty1
    vs2 = enumerate ty2

    -- The actual function works by looking up the input value in an
    -- association list.
    mkFun :: [Value] -> Value
    mkFun outs
      = VFun . ValFun $ \v ->
        snd . fromJust' v . find (decideEqForRnf ty1 v . fst) $ zip vs1 outs

    -- A custom version of fromJust' so we get a better error message
    -- just in case it ever happens
    fromJust' _ (Just x) = x
    fromJust' v Nothing  = error $ "Impossible! fromJust in enumerate: " ++ show v

enumerate _ = []  -- other cases shouldn't happen if the program type checks

-- | Decide equality for two values at a given type, when we already
--   know the values are in RNF.  This means the result doesn't need
--   to be in the @IM@ monad, because no evaluation needs to happen.
decideEqForRnf :: Type -> Value -> Value -> Bool
decideEqForRnf (TyPair ty1 ty2) (VCons 0 [v11, v12]) (VCons 0 [v21, v22])
  = decideEqForRnf ty1 v11 v21 && decideEqForRnf ty2 v12 v22
decideEqForRnf (TySum ty1 ty2) (VCons i1 [v1']) (VCons i2 [v2'])
  = i1 == i2 && decideEqForRnf ([ty1, ty2] !! i1) v1' v2'
decideEqForRnf (TyArr ty1 ty2) (VFun (ValFun f1)) (VFun (ValFun f2))
  = all (\v -> decideEqForRnf ty2 (f1 v) (f2 v)) (enumerate ty1)
decideEqForRnf _ v1 v2 = primValEq v1 v2

-- | @decideEqForClosures ty f1 f2 vs@ lazily decides whether the given
--   functions @f1@ and @f2@ produce the same output (of type @ty@) on
--   all inputs in @vs@.
decideEqForClosures :: Type -> Value -> Value -> [Value] -> IM Bool
decideEqForClosures ty2 clos1 clos2 = go
  where

    -- If we made it through all the values without finding one on
    -- which the functions disagree, then they are equal.
    go []     = return True

    go (v:vs) = do

      -- Apply the closures to v
      r1 <- whnfApp clos1 v
      r2 <- whnfApp clos2 v

      -- Decide whether the results are equal
      b  <- decideEqFor ty2 r1 r2

      case b of
        -- If the results are not equal, immediately return False
        -- without considering other inputs.
        False -> return False

        -- Otherwise, continue checking the rest of the inputs.
        True  -> go vs

-- | Decide whether two values of a primitive type (Void, Unit, Bool,
--   N, Z, Q) are equal.
primValEq :: Value -> Value -> Bool
primValEq (VCons i []) (VCons j []) = i == j
primValEq (VNum n1)    (VNum n2)    = n1 == n2
primValEq _ _                       = False

------------------------------------------------------------
-- Comparison testing
------------------------------------------------------------

-- | Test two expressions to see whether the first is less than the
--   second at the given type.
ltOp :: Type -> [Core] -> IM Value
ltOp ty cs = do
  [v1, v2] <- mapM mkThunk cs
  (mkEnum . (==LT)) <$> decideOrdFor ty v1 v2

-- | Lazily decide the ordering of two values at the given type.
decideOrdFor :: Type -> Value -> Value -> IM Ordering

-- To decide the ordering of two pairs:
decideOrdFor (TyPair ty1 ty2) v1 v2 = do

  -- Reduce both pairs to WHNF
  VCons 0 [v11, v12] <- whnfV v1
  VCons 0 [v21, v22] <- whnfV v2

  -- Decide the ordering of the first pair components.
  o1 <- decideOrdFor ty1 v11 v21
  case o1 of
    -- Pairs are ordered lexicographically, so if the first components
    -- are equal, then we decide the ordering for the second
    -- components
    EQ -> decideOrdFor ty2 v12 v22

    -- Otherwise we just return the ordering without looking at the
    -- second components
    _  -> return o1

-- To decide the ordering for two sum injections:
decideOrdFor (TySum ty1 ty2) v1 v2 = do

  -- Reduce to WHNF
  VCons i1 [v1'] <- whnfV v1
  VCons i2 [v2'] <- whnfV v2

  -- Compare the constructors
  case compare i1 i2 of
    -- Only compare the contents if the constructors are equal
    EQ -> decideOrdFor ([ty1, ty2] !! i1) v1' v2'

    -- Otherwise return the ordering of the constructors
    o  -> return o

-- To decide the ordering for two functions:
decideOrdFor (TyArr ty1 ty2) v1 v2 = do

  -- Reduce both to WHNF
  clos1 <- whnfV v1
  clos2 <- whnfV v2

  -- Enumerate the values of the input type, and then order the
  -- functions by applying them both to each value in the enumeration
  -- in turn, returning the ordering on the first value where the
  -- functions differ.
  let ty1s = enumerate ty1
  decideOrdForClosures ty2 clos1 clos2 ty1s

-- To decide the ordering for two lists:
decideOrdFor (TyList ty) v1 v2 = do

  -- Reduce both to WHNF
  l1 <- whnfV v1
  l2 <- whnfV v2

  -- Lexicographic ordering
  case (l1, l2) of
    (VCons 0 _, VCons 0 _) -> return EQ   -- Both empty list
    (VCons 0 _, VCons 1 _) -> return LT   -- Empty < cons
    (VCons 1 _, VCons 0 _) -> return GT   -- Cons > empty
    (VCons 1 [x1, l1'], VCons 1 [x2, l2']) -> do
      o <- decideOrdFor ty x1 x2
      case o of
        EQ -> decideOrdFor (TyList ty) l1' l2'
        _  -> return o

-- Otherwise we can compare the values primitively, without looking at
-- the type.
decideOrdFor _ v1 v2 = primValOrd <$> whnfV v1 <*> whnfV v2

-- | Compare two functions lazily.  Functions are ordered
--   lexicographically, if we think of a function @f : ty1 -> ty2@ as
--   a tuple of @ty2@ values indexed by the ordered list of all @ty1@
--   values.
--
--   Specifically, @decideOrdForClosures ty2 c1 c2 vs@, given two
--   closures @c1@ and @c2@ of type @ty1 -> ty2@, and an enumeration
--   @vs@ of values of type @ty1@, applies the closures to each
--   subsequent value in @vs@ until the first one where the outputs
--   differ; the ordering of those outputs is immediately returned
--   without evaluating the functions on any further values in @vs@.
--   Returns @EQ@ if the functions are equal on all values in @vs@.
decideOrdForClosures :: Type -> Value -> Value -> [Value] -> IM Ordering
decideOrdForClosures ty2 clos1 clos2 = go
  where

    -- If there are no more input values to compare on, the functions
    -- are equal.
    go []     = return EQ
    go (v:vs) = do

      -- Apply both functions to the value v.
      r1 <- whnfApp clos1 v
      r2 <- whnfApp clos2 v

      -- Check the ordering of the results at the output type.
      o  <- decideOrdFor ty2 r1 r2
      case o of

        -- If the functions agree on v, then keep comparing on the
        -- rest of the values.
        EQ -> go vs

        -- Otherwise return the ordering of their outputs.
        _  -> return o

-- | Decide the ordering of two values of a primitive type (Void,
--   Unit, Bool, N, Z, Q).
primValOrd :: Value -> Value -> Ordering
primValOrd (VCons i []) (VCons j []) = compare i j
primValOrd (VNum n1) (VNum n2)       = compare n1 n2
primValOrd _ _                       = error "primValOrd: impossible!"<|MERGE_RESOLUTION|>--- conflicted
+++ resolved
@@ -412,7 +412,6 @@
   return $ VNum (f m)
 uNumOp _ _ = error "Impossible! Second argument to uNumOp has length /= 1"
 
-<<<<<<< HEAD
 -- | Perform a count on the number of values for the given type.
 countOp :: [Core] -> IM Value
 countOp [CType ty]  = return $ VNum ((countOp' ty) % 1)
@@ -435,10 +434,7 @@
 convert []       = VCons 0 []
 convert (x : xs) = VCons 1 [x, convert xs]
 
--- | Perform a square root on an operation. If the program typechecks,
-=======
 -- | Perform a square root operation. If the program typechecks,
->>>>>>> 29b2ea7e
 --   then the argument and output will really be Naturals
 integerSqrt :: Rational -> Rational
 integerSqrt n = integerSqrt' (fromIntegral (numerator n)) % 1
