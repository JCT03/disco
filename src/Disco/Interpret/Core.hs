{-# LANGUAGE NondecreasingIndentation #-}

-----------------------------------------------------------------------------
-- |
-- Module      :  Disco.Interpret.Core
-- Copyright   :  disco team and contributors
-- Maintainer  :  byorgey@gmail.com
--
-- SPDX-License-Identifier: BSD-3-Clause
--
-- A big-step, call-by-need interpreter for the desugared, untyped
-- Disco core language.
--
-----------------------------------------------------------------------------

module Disco.Interpret.Core
       (
         -- * Evaluation
         vnum, vint
       , mkEnum

         -- ** Full reduction
       , rnf, rnfV

         -- ** Weak head reduction
       , whnf, whnfV, whnfList

         -- * Container utilities
       , valuesToBag, valuesToSet, valuesToMap, mapToSet

         -- * Property testing
       , testProperty
       , runTest

         -- * Equality testing and enumeration
       , eqOp, primValEq
       , decideEqFor, decideEqForRnf, decideEqForClosures

         -- * Comparison testing
       , ltOp, primValOrd, decideOrdFor, decideOrdForClosures

         -- * Lists

       , toDiscoList
       , vfoldr, vappend, vconcat, vmap

         -- * Converting graphs to manipulable Haskell objects
       , graphSummary

       )
       where

import           Control.Arrow                           ((***))
import           Control.Monad                           (filterM, (>=>))
import           Data.Bifunctor                          (first, second)
import           Data.Char
import           Data.Coerce                             (coerce)
import qualified Data.Map                                as M
import           Data.Ratio

import           Unbound.Generics.LocallyNameless.Unsafe (unsafeUnbind)

import           Math.Combinatorics.Exact.Binomial       (choose)
import           Math.Combinatorics.Exact.Factorial      (factorial)

import           Math.NumberTheory.Moduli.Class          (SomeMod (..), getVal,
                                                          invertSomeMod, modulo,
                                                          powSomeMod)
import           Math.NumberTheory.Primes                (factorise, unPrime)
import           Math.NumberTheory.Primes.Testing        (isPrime)

import           Disco.Effects.LFresh
import           Disco.Effects.Store
import           Polysemy
import           Polysemy.Error

import           Disco.AST.Core
import           Disco.AST.Generic                       (Side (..), selectSide)
import           Disco.AST.Surface                       (Ellipsis (..))
import           Disco.AST.Typed                         (AProperty)
import           Disco.Compile                           (compileProperty)
import           Disco.Context
import           Disco.Enumerate
import           Disco.Error
import           Disco.Eval
import           Disco.Property
import           Disco.Types
import           Disco.Value

import           Math.OEIS                               (catalogNums,
                                                          extendSequence,
                                                          lookupSequence)

import           Algebra.Graph                           (Graph (Connect, Empty, Overlay, Vertex),
                                                          foldg)
import qualified Algebra.Graph.AdjacencyMap              as AdjMap


------------------------------------------------------------
-- Utilities
------------------------------------------------------------

-- | A convenience function for creating a default @VNum@ value with a
--   default (@Fractional@) flag.
vnum :: Rational -> Value
vnum = VNum mempty

-- | A convenience function for creating a default @VNum@ value with a
--   default (@Fractional@) flag.
vint :: Integer -> Value
vint = vnum . (% 1)

-- | Turn any instance of @Enum@ into a @Value@, by creating a
--   constructor with an index corresponding to the enum value.
mkEnum :: Enum e => e -> Value
mkEnum e = VInj (toEnum $ fromEnum e) VUnit

--------------------------------------------------
-- Reduced normal form
--------------------------------------------------

-- | Evaluate a @Core@ expression to reduced normal form, i.e. keep
--   reducing under constructors as much as possible.  In practice,
--   all this function actually does is turn the @Core@ expression
--   into a thunk and then call 'rnfV'.
rnf :: Members EvalEffects r => Core -> Sem r Value
rnf c = whnf c >>= rnfV

-- | Reduce a value to reduced normal form, i.e. keep reducing under
--   constructors as much as possible.
rnfV :: Members EvalEffects r => Value -> Sem r Value

-- The value is an injection: keep the tag and recursively
-- reduce all its contents.
rnfV (VInj s v)    = VInj s <$> rnfV v

-- The value is a pair: recursively reduce its contents.
rnfV (VPair v1 v2) = VPair <$> rnfV v1 <*> rnfV v2

-- If the value is a thunk (i.e. unevaluated expression), a delayed
-- computation, or an indirection (i.e. a pointer to a value), reduce
-- it one step using 'whnfV' and then recursively continue reducing
-- the result.
rnfV v@VThunk{}    = whnfV v >>= rnfV
rnfV v@VDelay{}    = whnfV v >>= rnfV
rnfV v@VIndir{}    = whnfV v >>= rnfV

-- Otherwise, the value is already in reduced normal form (for
-- example, it could be a number or a function).
rnfV v             = return v

--------------------------------------------------
-- Weak head normal form (WHNF)
--------------------------------------------------

-- | Reduce a value to weak head normal form, that is, reduce it just
--   enough to find out what its top-level constructor is.
whnfV :: Members EvalEffects r => Value -> Sem r Value

-- If the value is a thunk, use its stored environment and evaluate
-- the expression to WHNF.
whnfV v@(VThunk c e)          = do
  debug $ "whnfV " ++ show v
  withEnv e $ whnf c

-- If it is a delayed computation, we can't delay any longer: run it
-- in its stored environment and reduce the result to WHNF.
whnfV (VDelay imv _ e)      = withEnv e imv >>= whnfV

-- If it is an indirection, call 'whnfIndir' which will look up the
-- value it points to, reduce it, and store the result so it won't
-- have to be re-evaluated the next time loc is referenced.
whnfV (VIndir loc)          = whnfIndir loc

-- If it is an injection or a pair, all well and good, it is already
-- in WHNF---but at the same time make sure that any subparts are
-- either simple constants or are turned into indirections to new
-- memory cells.  This way, when the subparts are eventually
-- evaluated, the new memory cells can be updated with their result.
whnfV (VInj s v)            = VInj s <$> mkSimple v
whnfV (VPair v1 v2)         = VPair <$> mkSimple v1 <*> mkSimple v2

-- Arity 0 functions can be boiled down to their core values
whnfV (VConst op)
  | opArity op == 0 = whnfOp op []

-- Otherwise, the value is already in WHNF (it is a number, a
-- function, or a constructor).
whnfV v                     = return v


-- | Reduce the value stored at the given location to WHNF.  We need a
--   special function for this, because in addition to returning the
--   reduced value, we also update the memory location to contain it.
--   That way if anything else refers to the same location, it will
--   not need to be re-evaluated later.
whnfIndir :: Members EvalEffects r => Loc -> Sem r Value
whnfIndir loc = do
  debug $ "whnfIndir " ++ show loc
  Just c <- lookupStore loc
  case c of
    Cell v True  -> return v          -- Already evaluated, just return it
    Cell v False -> do
      v' <- whnfV v                   -- Needs to be reduced
      debug $ "  -> " ++ show v'
      insertStore loc (Cell v' True)  -- Update memory with the reduced value
      return v'                       -- Finally, return the value.


-- | Reduce a list to WHNF.  Note that in the case of a cons, this
--   actually requires two calls to whnfV --- one to evaluate the
--   injection at its head, and one to evaluate the pair inside it.
--
--   For convenience, this is written in a sort of
--   continuation-passing/fold style: in addition to the 'Value' to be
--   reduced, it takes two arguments representing the desired result
--   if it is the empty list, and the desired continuation if it is a
--   cons with a given head and tail.
whnfList :: Members EvalEffects r => Value -> Sem r a -> (Value -> Value -> Sem r a) -> Sem r a
whnfList v nil cons = whnfV v >>= \case
  VNil -> nil
  VInj R p -> whnfV p >>= \case
    VPair hd tl -> cons hd tl
    v'          -> whnfListError $ VInj R v'
  v' -> whnfListError v'

  where
    whnfListError z = error $ "Impossible! whnfList on non-list value " ++ show z

-- | Reduce a Core expression to weak head normal form.  This is where
--   the real work of interpreting happens.  Most rules are
--   uninteresting except for function application and case.
whnf :: Members EvalEffects r => Core -> Sem r Value

------------------------------------------------------------
-- Boring cases (variables, constants, constructors, lambdas)

-- To reduce a variable, look it up in the environment and reduce the
-- result.
whnf (CVar x) = do
  e <- getEnv
  case M.lookup (coerce x) e of
    Just v  -> whnfV v
    Nothing -> error $ "Impossible! Unbound variable while interpreting: " ++ show x
      -- We should never encounter an unbound variable at this stage
      -- if the program already typechecked.

-- A number is in WHNF, just turn it into a VNum.
whnf (CNum d n)     = return $ VNum d n

-- Constants don't reduce in and of themselves.
whnf (CConst x)     = return $ VConst x

-- Unit value is already in WHNF.
whnf CUnit          = return VUnit

-- Injections and pairs are already in WHNF, so just turn their contents into
-- thunks to be evaluated later when they are demanded.
whnf (CInj s c)     = VInj s <$> mkValue c
whnf (CPair c1 c2)  = VPair <$> mkValue c1 <*> mkValue c2

-- A lambda abstraction is already in WHNF; just package it up as a
-- closure with the current environment.
whnf (CAbs b)       = VClos b <$> getEnv

-- Type constants don't reduce.
whnf (CType ty)     = return $ VType ty

------------------------------------------------------------
-- Interesting cases! (projection, case, application)

-- Reduce a projection from a pair
whnf (CProj s c)    = do
  v <- whnf c
  case v of
    VPair v1 v2 -> whnfV (selectSide s v1 v2)
    w           -> error $ "impossible! Non-VPair in whnf CProj: " ++ show w

-- Reduce a case analysis
whnf (CCase c l r)  = do
  v <- whnf c
  case v of
    VInj L v' -> lunbind l $ \(xl, cl) -> extend xl v' (whnf cl)
    VInj R v' -> lunbind r $ \(xr, cr) -> extend xr v' (whnf cr)
    w         -> error $ "impossible! Non-VInj in whnf CCase: " ++ show w

-- To reduce an application:
whnf t@(CApp c1 c2)    = do

  debug $ "whnf " ++ show t

  -- First reduce the function to WHNF...
  v1 <- whnf c1

  -- Then either reduce each argument or turn it into a thunk,
  -- depending on the specified strictness.
<<<<<<< HEAD
  v2 <- mkValue c2

  -- Finally, call 'whnfApp' to do the actual application.
  whnfApp v1 [v2]

-- See 'whnfCase' for case reduction logic.
whnf (CCase bs)     = whnfCase bs
=======
  v2 <- uncurry whnfArg c2

  -- Finally, call 'whnfApp' to do the actual application.
  whnfApp v1 [v2]
>>>>>>> fc20aa3f

-- Reduce under a test frame.
whnf (CTest vars c) = whnfTest (TestVars vars) c

------------------------------------------------------------
-- Function application
------------------------------------------------------------

-- | Find the arity of a function-like thing.  Note that the input
--   must already be in WHNF.
funArity :: Value -> Int
funArity (VClos b _) = length (fst (unsafeUnbind b))
funArity (VPAp f vs) = funArity f - length vs
funArity (VConst op) = opArity op
funArity (VFun _)    = 1
funArity v           = error $ "Impossible! funArity on " ++ show v

-- | Reduce an application to weak head normal form (WHNF).
--   Precondition: the head of the application has already been
--   reduced to WHNF (which means it must be a closure (@VClos@), an
--   embedded Haskell function (@VFun@), a partial application
--   (@VPAp@), or a function constant (@VConst@)).
--
--   Note, however, that the arguments may or may not be reduced.
whnfApp :: Members EvalEffects r => Value -> [Value] -> Sem r Value

-- A partial application is waiting for more arguments, so feed it the
-- additional arguments and call whnfApp again.
whnfApp (VPAp f vs1) vs2 = whnfApp f (vs1 ++ vs2)

-- Otherwise, decide what to do based on the arity of f and the number
-- of arguments supplied:
whnfApp f vs =
  case compare k (length vs) of

      -- Exactly the right number of arguments: call whnfAppExact.
      EQ -> whnfAppExact f vs

      -- More arguments than parameters: peel off the right number of
      -- arguments to pass, evaluate the exact application, and then
      -- apply the result to the remaining arguments.
      LT -> do
        let (vs1, vs2) = splitAt k vs
        f2 <- whnfAppExact f vs1
        whnfApp f2 vs2

      -- Fewer arguments than parameters: pack up the arguments so far
      -- in a partial application awaiting more.
      GT -> return $ VPAp f vs
  where
    k = funArity f

-- | Apply a function-thing (must be reduced to WHNF, either VClos,
--   VFun, or VConst) to a list of exactly the right number of
--   arguments.
whnfAppExact :: Members EvalEffects r => Value -> [Value] -> Sem r Value
whnfAppExact (VClos b e) vs  =
  lunbind b $ \(xs,t) -> withEnv e $ extends (M.fromList $ zip xs vs) $ whnf t
whnfAppExact (VFun f)    [v] = rnfV v >>= \v' -> whnfV (f v')
whnfAppExact (VFun _)    vs  =
  error $ "Impossible! whnfAppExact with " ++ show (length vs) ++ " arguments to a VFun"
whnfAppExact (VConst op) vs  = whnfOp op vs
whnfAppExact v _ = error $ "Impossible! whnfAppExact on non-function " ++ show v

------------------------------------------------------------
-- Lists
------------------------------------------------------------

--------------------------------------------------
-- Utilities

-- | Convert a Haskell list of Values into a Value representing a
--   disco list.
toDiscoList :: Members EvalEffects r => [Value] -> Sem r Value
toDiscoList []       = return VNil
toDiscoList (x : xs) = do
  xv  <- mkSimple x
  xsv <- mkSimple =<< delay (toDiscoList xs)
  return $ VCons xv xsv

-- | Convert a Value representing a disco list into a Haskell list of
--   Values.  Strict in the spine of the list.
fromDiscoList :: Members EvalEffects r => Value -> Sem r [Value]
fromDiscoList v =
  whnfList v (return []) (\x xs -> (x:) <$> fromDiscoList xs)

-- | A lazy foldr on lists represented as 'Value's.  The entire
--   function is wrapped in a call to 'delay', so it does not actually
--   reduce the list argument to whnf until (potentially) forced by a
--   call to 'whnf' later.  That is, executing the resulting @Disco
--   Value@ just results in a 'VDelay'; forcing that @VDelay@ with
--   'whnf' will then cause the foldr to actually start executing.
vfoldr :: Members EvalEffects r => (forall r'. Members EvalEffects r' => Value -> Value -> Sem r' Value) -> Value -> Value -> Sem r Value
vfoldr f z xs = delay' [z,xs] $
  whnfList xs (return z) $ \vh vt -> f vh =<< vfoldr f z vt

-- | Lazy append on 'Value' lists, implemented via 'vfoldr'.
vappend :: Members EvalEffects r => Value -> Value -> Sem r Value
vappend xs ys = vfoldr (\h t -> return $ VCons h t) ys xs

-- | Lazy concat on 'Value' lists, implemented via 'vfoldr'.
vconcat :: Members EvalEffects r => Value -> Sem r Value
vconcat = vfoldr vappend VNil

-- | Lazy map on 'Value' lists, implemented via 'vfoldr'.
vmap :: Members EvalEffects r => (forall r'. Members EvalEffects r' => Value -> Sem r' Value) -> Value -> Sem r Value
vmap f = vfoldr (\h t -> f h >>= \h' -> return $ VCons h' t) VNil

--------------------------------------------------
-- Polynomial sequences [a,b,c,d .. e]

-- Note, in order to reduce an ellipsis with an end value to WHNF we
-- have to evaluate ALL the elements first, because of examples like
--
--   [1, 3, 5, 7 .. 0] = []
--
-- The above example shows that we can't just lazily output the first
-- few elements and deal with the ellipsis when we get to it.  We have
-- to evaluate all the elements even to know whether the list is empty
-- or not.
--
-- However, when the end value is omitted, the resulting list will
-- always begin with the listed values before the '..', so we can
-- output them lazily, and evaluate them only when we need them to
-- compute the rest of the values.

ellipsis :: Members EvalEffects r => Ellipsis Value -> Value -> Sem r Value
ellipsis ell xs = do
  vs  <- mapM whnfV =<< fromDiscoList xs
  end <- traverse whnfV ell
  let (ds,rs)   = unzip (map fromVNum vs)
      (d, end') = traverse fromVNum end
  toDiscoList . map (VNum (mconcat ds <> d)) $ enumEllipsis rs end'
  where
    fromVNum (VNum d r) = (d,r)
    fromVNum v          = error $ "Impossible!  fromVNum on " ++ show v

enumEllipsis :: (Enum a, Num a, Ord a) => [a] -> Ellipsis a -> [a]
enumEllipsis [] _          = error "Impossible! Disco.Interpret.Core.enumEllipsis []"
enumEllipsis [x] Forever   = [x ..]
enumEllipsis [x] (Until y)
  | x <= y    = [x .. y]
  | otherwise = [x, pred x .. y]
enumEllipsis xs Forever    = babbage xs
enumEllipsis xs (Until y)
  | d > 0     = takeWhile (<= y) nums
  | d < 0     = takeWhile (>= y) nums
  | otherwise = nums
  where
    d    = constdiff xs
    nums = babbage xs

-- | Extend a sequence infinitely by interpolating it as a polynomial
--   sequence, via forward differences.  Essentially the same
--   algorithm used by Babbage's famous Difference Engine.
babbage :: Num a => [a] -> [a]
babbage []     = []
babbage [x]    = repeat x
babbage (x:xs) = scanl (+) x (babbage (diff (x:xs)))

-- | Compute the forward difference of the given sequence, that is,
--   differences of consecutive pairs of elements.
diff :: Num a => [a] -> [a]
diff xs = zipWith (-) (tail xs) xs

-- | Take forward differences until the result is constant, and return
--   the constant.  The sign of the constant difference tells us the
--   limiting behavior of the sequence.
constdiff :: (Eq a, Num a) => [a] -> a
constdiff [] = error "Impossible! Disco.Interpret.Core.constdiff []"
constdiff (x:xs)
  | all (==x) xs = x
  | otherwise    = constdiff (diff (x:xs))

------------------------------------------------------------
-- Containers
------------------------------------------------------------

--------------------------------------------------
-- Normalizing bags/sets

-- | Given a list of disco values, sort and collate them into a list
--   pairing each unique value with its count.  Used to
--   construct/normalize bags and sets.
countValues :: Members EvalEffects r => Type -> [Value] -> Sem r [(Value, Integer)]
countValues ty = sortNCount (decideOrdFor ty) . map (,1)

-- | Normalize a list of values where each value is paired with a
--   count, but there could be duplicate values.  This function uses
--   merge sort to sort the values according to the given comparison
--   function, adding the counts of multiple instances of the same
--   value.
sortNCount :: Monad m => (a -> a -> m Ordering) -> [(a,Integer)] -> m [(a, Integer)]
sortNCount _ []  = return []
sortNCount _ [x] = return [x]
sortNCount f xs  = do
  fstSorted <- sortNCount f firstHalf
  sndSorted <- sortNCount f secondHalf
  merge (+) f fstSorted sndSorted
  where
    (firstHalf, secondHalf) = splitAt n xs
    n = length xs `div` 2

-- | Convert a list of values to a bag.
valuesToBag :: Members EvalEffects r => Type -> [Value] -> Sem r Value
valuesToBag ty = fmap VBag . countValues ty

-- | Convert a list of values to a set.
valuesToSet :: Members EvalEffects r => Type -> [Value] -> Sem r Value
valuesToSet ty = fmap (VBag . map (second (const 1))) . countValues ty

-- | Convert a list of pairs of values to a map. Note that key values should be Simple
valuesToMap :: Members EvalEffects r => [Value] -> Sem r Value
valuesToMap l = VMap . M.fromList <$> mapM simpleKey l
  where
    simpleKey (VPair k v) = (,v) <$> toSimpleValue k
    simpleKey v'          = error $ "unexpected value " ++ show v' ++ " in simpleKey"

-- | Generic function for merging two sorted, count-annotated lists of
--   type @[(a,Integer)]@ a la merge sort, using the given comparison
--   function, and using the provided count combining function to
--   decide what count to assign to each element of the output.  For
--   example, @(+)@ corresponds to bag union; @min@ corresponds to
--   intersection; and so on.
merge :: Monad m
      => (Integer -> Integer -> Integer)   -- ^ Function for combining counts
      -> (a -> a -> m Ordering)            -- ^ Comparison function
      -> [(a, Integer)] -> [(a, Integer)] -> m [(a, Integer)]
merge g = mergeM (\x y -> return (g x y))

mergeM :: Monad m
       => (Integer -> Integer -> m Integer)   -- ^ Function for combining counts
       -> (a -> a -> m Ordering)              -- ^ Comparison function
       -> [(a, Integer)] -> [(a, Integer)] -> m [(a, Integer)]
mergeM g cmp = go
  where
    go [] []         = return []
    go [] ((y,n):ys) = mergeCons y 0 n =<< go [] ys
    go ((x,n):xs) [] = mergeCons x n 0 =<< go xs []
    go ((x,n1):xs) ((y,n2): ys) = do
      o <- cmp x y
      case o of
        LT -> mergeCons x n1 0  =<< go xs ((y,n2):ys)
        EQ -> mergeCons x n1 n2 =<< go xs ys
        GT -> mergeCons y 0 n2  =<< go ((x,n1):xs) ys

    mergeCons a m1 m2 zs = do
      i <- g m1 m2
      case i of
        0 -> return zs
        n -> return ((a,n):zs)

--------------------------------------------------
-- Conversion

-- | Convert a set to a (sorted) list.
setToList :: Members EvalEffects r => Value -> Sem r Value
setToList s = do
  VBag xs <- whnfV s
  toDiscoList . map fst $ xs

-- | Convert a bag to a set, by setting the count of every element
--   to 1.
bagToSet :: Members EvalEffects r => Value -> Sem r Value
bagToSet b = do
  VBag xs <- whnfV b
  return $ VBag (map (\(v,_) -> (v,1)) xs)

-- | Convert a bag to a list, duplicating any elements with a count
--   greater than 1.
bagToList :: Members EvalEffects r => Value -> Sem r Value
bagToList b = do
  VBag xs <- whnfV b
  toDiscoList . concatMap (uncurry (flip (replicate . fromIntegral))) $ xs
    -- XXX could be more efficient if we add some sharing? so
    -- replicated values will only be evaluated once

-- | Convert a list to a set, sorting the values and removing
--   duplicates.  Takes the type of the elements as an additional
--   argument, since it needs to know how to order them.
listToSet :: Members EvalEffects r => Type -> Value -> Sem r Value
listToSet ty v = do
  vs <- fromDiscoList v
  vcs <- countValues ty vs
  return . VBag $ (map . fmap) (const 1) vcs

-- | Convert a list to a bag, sorting and counting the values. Takes
--   the type of the elements as an additional argument, since it
--   needs to know how to order them.
listToBag :: Members EvalEffects r => Type -> Value -> Sem r Value
listToBag ty v = do
  vs <- fromDiscoList v
  VBag <$> countValues ty vs

-- | Convert a map to a set of pairs.
mapToSet :: Members EvalEffects r => Type -> Type -> Value -> Sem r Value
mapToSet tyk tyv (VMap val) = do
  vcs <- countValues (tyk :*: tyv) . map (\(k,v) -> VPair (fromSimpleValue k) v) $ M.toList val
  return $ VBag $ (map . fmap) (const 1) vcs
mapToSet _ _ v' = error $ "unexpected value " ++ show v' ++ " in mapToSet"

-- | Convert a set of pairs to a map.
setToMap :: Members EvalEffects r => Value -> Sem r Value
setToMap (VBag cs) = do
  let kvs = map fst cs
  kvs' <- mapM (whnfV >=> convertAssoc) kvs
  return . VMap . M.fromList $ kvs'

  where
    convertAssoc (VPair k v) = (,v) <$> toSimpleValue k
    convertAssoc v           = error $ "unexpected value " ++ show v ++ " in setToMap.convertAssoc"
setToMap v' = error $ "unexpected value " ++ show v' ++ " in setToMap"

-- | Convert a bag to a set of pairs, with each element paired with
--   its count.
primBagCounts :: Members EvalEffects r => Value -> Sem r Value
primBagCounts b = do
  VBag cs <- whnfV b
  return $ VBag (map (\(x,n) -> (VPair x (vint n), 1)) cs)

-- | Take a set of pairs consisting of values paired with a natural
--   number count, and convert to a bag.  Note the counts need not be
--   positive, and the elements need not be distinct.
primBagFromCounts :: Members EvalEffects r => Type -> Value -> Sem r Value
primBagFromCounts ty b = do
  VBag cs <- whnfV b
  cs' <- mapM getCount cs
  VBag <$> sortNCount (decideOrdFor ty) cs'

  where
    getCount (cnt, k) = do
      VPair x nv <- whnfV cnt
      VNum _ n <- whnfV nv
      return (x, numerator n * k)

--------------------------------------------------
-- Map

-- | Map a function over a list.
primEachList :: Members EvalEffects r => Value -> Value -> Sem r Value
primEachList f xs = do
  f' <- whnfV f
  vmap (\v -> whnfApp f' [v]) xs

-- | Map a function over a bag.  The type argument is the /output/
--   type of the function.
primEachBag :: Members EvalEffects r => Type -> Value -> Value -> Sem r Value
primEachBag ty f xs = do
  f'       <- whnfV f
  VBag cts <- whnfV xs
  cts' <- mapM (\(v,n) -> (,n) <$> whnfApp f' [v]) cts
  VBag <$> sortNCount (decideOrdFor ty) cts'

-- | Map a function over a bag.  The type argument is the /output/
--   type of the function.
primEachSet :: Members EvalEffects r => Type -> Value -> Value -> Sem r Value
primEachSet ty f xs = do
  f'       <- whnfV f
  VBag cts <- whnfV xs
  cts' <- mapM (\(v,n) -> (,n) <$> whnfApp f' [v]) cts
  VBag . map (second (const 1)) <$> sortNCount (decideOrdFor ty) cts'

--------------------------------------------------
-- Reduce

-- | Reduce a list according to a given combining function and base
--   case value.
primReduceList :: Members EvalEffects r => Value -> Value -> Value -> Sem r Value
primReduceList f z xs = do
  f' <- whnfV f
  vfoldr (\a b -> whnfApp f' [VPair a b]) z xs

-- | Reduce a bag (or set) according to a given combining function and
--   base case value.
primReduceBag :: Members EvalEffects r => Value -> Value -> Value -> Sem r Value
primReduceBag f z b = do
  f' <- whnfV f
  VBag cts <- whnfV b
  xs <- toDiscoList $ concatMap (\(x,n) -> replicate (fromIntegral n) x) cts
  vfoldr (\a r -> whnfApp f' [VPair a r]) z xs

  -- XXX this is super inefficient! (1) should have some sharing so
  -- replicated elements of bag aren't recomputed; (2) shouldn't have
  -- to go via toDiscoList -> vfoldr, just do a monadic fold directly
  -- in Haskell

--------------------------------------------------
-- Filter

-- | Filter a list according to a given predicate.
primFilterList :: Members EvalEffects r => Value -> Value -> Sem r Value
primFilterList p xs = do
  p' <- whnfV p
  vfoldr (filterOne p') VNil xs

  where
    filterOne :: Members EvalEffects r => Value -> Value -> Value -> Sem r Value
    filterOne p' a as = do
      b <- testPredicate p' a
      if b then return $ VCons a as else return as

-- | Filter a bag (or set) according to a given predicate.
primFilterBag :: Members EvalEffects r => Value -> Value -> Sem r Value
primFilterBag p b = do
  p' <- whnfV p
  VBag cs <- whnfV b
  VBag <$> filterM (testPredicate p' . fst) cs

testPredicate :: Members EvalEffects r => Value -> Value -> Sem r Bool
testPredicate p' x = do
  b <- whnfApp p' [x]
  case b of
    VInj L _ -> return False
    _        -> return True

--------------------------------------------------
-- Join

primBagUnions :: Members EvalEffects r => Type -> Value -> Sem r Value
primBagUnions ty bbs = do
  VBag cts <- whnfV bbs
  bs <- mapM (\(b,n) -> (,n) <$> whnfV b) cts
  VBag <$> sortNCount (decideOrdFor ty) [(x, m*n) | (VBag xs, n) <- bs, (x,m) <- xs]

primUnions :: Members EvalEffects r => Type -> Value -> Sem r Value
primUnions ty s = do
  VBag cts <- whnfV s
  ss <- mapM (whnfV . fst) cts
  valuesToSet ty [ x | VBag xs <- ss, (x,_) <- xs ]

--------------------------------------------------
-- Merge

primMerge :: Members EvalEffects r => Type -> Value -> Value -> Value -> Sem r Value
primMerge ty m b1 b2 = do
  m' <- whnfV m
  VBag xs <- whnfV b1
  VBag ys <- whnfV b2
  VBag <$> mergeM (mkMergeFun m') (decideOrdFor ty) xs ys

  where
    mkMergeFun m' i j = do
      VNum _ r <- whnfApp m' [VPair (vint i) (vint j)]
      return (numerator r)

------------------------------------------------------------
-- Set and bag operations

-- | Compute the size of a set or bag.
ctrSize :: Members EvalEffects r => Value -> Sem r Value
ctrSize v = do
  VBag xs <- whnfV v
  return $ vint (sum (map snd xs))

-- | Compute the power set/bag of a set/bag.
power :: Members EvalEffects r => Type -> Value -> Sem r Value
power ty v = do
  VBag xs <- whnfV v
  ys <- sortNCount (decideOrdFor (TyBag ty)) (map (first VBag) (choices xs))
  return $ VBag ys

  where
    choices :: [(Value, Integer)] -> [([(Value, Integer)], Integer)]
    choices [] = [([], 1)]
    choices ((x, n) : xs) = xs' ++ concatMap (\k -> map (cons n (x,k)) xs') [1 .. n]
      where
        xs' = choices xs
    cons n (x,k) (zs, m) = ((x,k):zs , choose n k * m)

-- | Test whether a given value is an element of a bag or set.
bagElem :: Members EvalEffects r => Type -> Value -> Value -> Sem r Value
bagElem ty x b = do
  VBag xs <- whnfV b
  mkEnum <$> elemOf (map fst xs)

  where
    elemOf [] = return False
    elemOf (y:ys) = do
      eq <- decideEqFor ty x y
      if eq then return True else elemOf ys

-- | Test whether a given value is an element of a list.
listElem :: Members EvalEffects r => Type -> Value -> Value -> Sem r Value
listElem ty x xs = do
  whnfList xs (return $ mkEnum False) $ \y ys -> do
    eq <- decideEqFor ty x y
    if eq then return $ mkEnum True else listElem ty x ys

------------------------------------------------------------
-- Constant evaluation
------------------------------------------------------------

-- | Reduce an operator application to WHNF.
whnfOp :: Members EvalEffects r => Op -> [Value] -> Sem r Value

--------------------------------------------------
-- Arithmetic

whnfOp OAdd            = arity2 "+"        $ numOp (+)
whnfOp ONeg            = arity1 "negate"   $ uNumOp negate
whnfOp OSqrt           = arity1 "sqrt"     $ uNumOp integerSqrt
whnfOp OFloor          = arity1 "floor"    $ uNumOp floorOp
whnfOp OCeil           = arity1 "ceil"     $ uNumOp ceilOp
whnfOp OAbs            = arity1 "abs"      $ uNumOp abs
whnfOp OMul            = arity2 "*"        $ numOp (*)
whnfOp ODiv            = arity2 "/"        $ numOp' divOp
whnfOp OExp            = arity2 "^"        $ numOp (\m n -> m ^^ numerator n)
whnfOp OMod            = arity2 "mod"      $ numOp' modOp
whnfOp ODivides        = arity2 "divides"  $ numOp' (\m n -> return (mkEnum $ divides m n))

--------------------------------------------------
-- Modular arithmetic for finite types

whnfOp (OMDiv n)       = arity2 "modDiv"   $ modDiv n
whnfOp (OMExp n)       = arity2 "modExp"   $ modExp n
whnfOp (OMDivides n)   = arity2 "modDiv"   $ modDivides n

--------------------------------------------------
-- Number theory

whnfOp OIsPrime        = arity1 "isPrime"   $ fmap primIsPrime . whnfV
whnfOp OFactor         = arity1 "factor"    $ whnfV >=> primFactor
whnfOp OFrac           = arity1 "frac"      $ whnfV >=> primFrac

--------------------------------------------------
-- Combinatorics

whnfOp OMultinom       = arity2 "multinom" multinomOp
whnfOp OFact           = arity1 "fact"     $ uNumOp' fact
whnfOp OEnum           = arity1 "enum"     enumOp
whnfOp OCount          = arity1 "count"    countOp

--------------------------------------------------
-- Graphs

whnfOp OSummary         = arity1 "graphSummary"  graphSummary
whnfOp (OEmptyGraph ty) = arity0 "emptyGraph"    $ newGraph ty Empty
whnfOp (OVertex ty)     = arity1 "graphVertex"   $ whnfV >=> toSimpleValue >=> graphVertex ty
whnfOp (OOverlay ty)    = arity2 "graphOverlay"  $ graphOverlay ty
whnfOp (OConnect ty)    = arity2 "graphConnect"  $ graphConnect ty

--------------------------------------------------
-- Maps

whnfOp OEmptyMap       = arity0 "emptyMap"  $ return (VMap M.empty)
whnfOp OInsert         = arity3 "mapInsert" mapInsert
whnfOp OLookup         = arity2 "mapLookup" mapLookup

--------------------------------------------------
-- Comparison
whnfOp (OEq ty)        = arity2 "eqOp"     $ eqOp ty
whnfOp (OLt ty)        = arity2 "ltOp"     $ ltOp ty

--------------------------------------------------
-- Container operations

whnfOp OSize           = arity1 "ctrSize" ctrSize
whnfOp (OPower ty)     = arity1 "power"    $ power ty
whnfOp (OBagElem ty)   = arity2 "bagElem"  $ bagElem ty
whnfOp (OListElem ty)  = arity2 "listElem" $ listElem ty

--------------------------------------------------
-- Container conversions

whnfOp OBagToSet       = arity1 "bagToSet"  $ whnfV >=> bagToSet
whnfOp OBagToList      = arity1 "bagToList" $ whnfV >=> bagToList
whnfOp OSetToList      = arity1 "setToList" $ whnfV >=> setToList
whnfOp (OListToSet ty) = arity1 "listToSet" $ whnfV >=> listToSet ty
whnfOp (OListToBag ty) = arity1 "listToBag" $ whnfV >=> listToBag ty

whnfOp OBagToCounts    = arity1 "bagCounts" primBagCounts
whnfOp (OCountsToBag ty) = arity1 "bagFromCounts" $ primBagFromCounts ty

whnfOp (OMapToSet tyK tyV) = arity1 "mapToSet" $ whnfV >=> mapToSet tyK tyV
whnfOp OSetToMap           = arity1 "map"      $ whnfV >=> setToMap

--------------------------------------------------
-- Each/reduce

whnfOp OEachList        = arity2 "eachList"  primEachList >=> whnfV
whnfOp (OEachBag ty)    = arity2 "eachBag" (primEachBag ty) >=> whnfV
whnfOp (OEachSet ty)    = arity2 "eachSet" (primEachSet ty) >=> whnfV

whnfOp OReduceList     = arity3 "reduceList" primReduceList >=> whnfV
whnfOp OReduceBag      = arity3 "reduceBag"  primReduceBag >=> whnfV

--------------------------------------------------
-- Filter

whnfOp OFilterList     = arity2 "filterList" primFilterList >=> whnfV
whnfOp OFilterBag      = arity2 "filterBag"  primFilterBag  >=> whnfV

--------------------------------------------------
-- Join

whnfOp OConcat         = arity1 "concat"   vconcat >=> whnfV
whnfOp (OBagUnions ty) = arity1 "bagUnions" $ primBagUnions ty
whnfOp (OUnions ty)    = arity1 "unions"    $ primUnions ty

--------------------------------------------------
-- Merge

whnfOp (OMerge ty)     = arity3 "merge"     $ primMerge ty

--------------------------------------------------
-- Ellipsis

whnfOp OForever        = arity1 "forever"   $ ellipsis Forever
whnfOp OUntil          = arity2 "until"     $ ellipsis . Until

--------------------------------------------------
-- Propositions

whnfOp (OExists tys)   = arity1 "exists"    $ (primExists tys <$>) . whnfV
whnfOp (OForall tys)   = arity1 "forall"    $ (primForall tys <$>) . whnfV
whnfOp OHolds          = arity1 "holds"     $ whnfV >=> primHolds
whnfOp ONotProp        = arity1 "notProp"   $ whnfV >=> primNotProp
whnfOp (OShouldEq ty)  = arity2 "shouldEq"  $ shouldEqOp ty

--------------------------------------------------
-- Other primitives

whnfOp OCrash          = arity1 "crash"     primCrash
whnfOp OId             = arity1 "id"        whnfV

whnfOp OExtendSeq      = arity1 "extendSequence" oeisExtend
whnfOp OLookupSeq      = arity1 "lookupSequence" oeisLookup

--------------------------------------------------
-- Utility functions

-- | Convert a constant ("arity-0 function") to the right shape to
--   accept a list of arguments; throw an error if the wrong number of
--   arguments are given.
arity0 :: String -> r -> [Value] -> r
arity0 _    x [] = x
arity0 name _ vs = error $ arityError name vs

-- | Convert an arity-1 function to the right shape to accept a list
--   of arguments; throw an error if the wrong number of arguments are
--   given.
arity1 :: String -> (Value -> r) -> ([Value] -> r)
arity1 _ f [v]   = f v
arity1 name _ vs = error $ arityError name vs

-- | Convert an arity-2 function to the right shape to accept a tuple
--   of arguments; throw an error if the wrong number of arguments are
--   given.
arity2 :: String -> (Value -> Value -> r) -> ([Value] -> r)
arity2 _ f [VPair v1 v2] = f v1 v2
arity2 name _ vs         = error $ arityError name vs

-- | Convert an arity-3 function to the right shape to accept a tuple
--   of arguments; throw an error if the wrong number of arguments are
--   given.
arity3 :: String -> (Value -> Value -> Value -> r) -> ([Value] -> r)
arity3 _ f [VPair v1 (VPair v2 v3)] = f v1 v2 v3
arity3 name _ vs                    = error $ arityError name vs

-- | Construct an error message for reporting an incorrect arity.
arityError :: String -> [Value] -> String
arityError name vs = error $ "Impossible! Wrong arity (" ++ show vs ++ ") in " ++ name

------------------------------------------------------------
-- Arithmetic
------------------------------------------------------------

-- | Perform a numeric binary operation.
numOp :: Members EvalEffects r => (Rational -> Rational -> Rational) -> Value -> Value -> Sem r Value
numOp (#) = numOp' (\m n -> return (vnum (m # n)))

-- | A more general version of 'numOp' where the binary operation has
--   a result in the @Disco@ monad (/e.g./ for operations which can throw
--   a division by zero error).
numOp' :: Members EvalEffects r => (Rational -> Rational -> Sem r Value) -> Value -> Value -> Sem r Value
numOp' (#) v1 v2 = do
  VNum d1 m <- whnfV v1    -- If the program type checked this can
  VNum d2 n <- whnfV v2    -- never go wrong.
  res <- m # n
  case res of
    VNum _ r -> return $ VNum (d1 <> d2) r    -- Re-flag any resulting numeric value with
    _        -> return res                    --   the combination of the input flags.

-- | Perform a numeric unary operation.
uNumOp :: Members EvalEffects r => (Rational -> Rational) -> Value -> Sem r Value
uNumOp f = uNumOp' (return . f)

-- | Perform a numeric unary operation, with the ability to /e.g./
--   throw an error (used for factorial, which can overflow).
uNumOp' :: Members EvalEffects r => (Rational -> Sem r Rational) -> Value -> Sem r Value
uNumOp' f v = do
  VNum d m <- whnfV v
  VNum d <$> f m

-- | For performing modular division within a finite type.
modDiv :: Members EvalEffects r => Integer -> Value -> Value -> Sem r Value
modDiv n v1 v2 = do
  VNum _ a <- whnfV v1
  VNum _ b <- whnfV v2
  case invertSomeMod (numerator b `modulo` fromInteger n) of
    Just (SomeMod b') -> modOp (a * (getVal b' % 1)) (n % 1)
    Just InfMod{}     -> error "Impossible! InfMod in modDiv"
    Nothing           -> throw DivByZero

modDivides :: Members EvalEffects r => Integer -> Value -> Value -> Sem r Value
modDivides n v1 v2 = do
  VNum _ a <- whnfV v1
  VNum _ b <- whnfV v2
  return $ mkEnum $ divides (toRational (gcd (numerator a) n)) b

-- | For performing modular exponentiation within a finite type.
modExp :: Members EvalEffects r => Integer -> Value -> Value -> Sem r Value
modExp n v1 v2 = do
  VNum _ r1 <- whnfV v1
  VNum _ r2 <- whnfV v2
  let base = numerator r1 `modulo` fromInteger n
      ma = if numerator r2 >= 0
             then Just base
             else invertSomeMod base
      b = abs (numerator r2)
  case ma of
    Nothing -> throw DivByZero
    Just a  ->
      case powSomeMod a b of
        SomeMod v' -> return $ vint (getVal v')
        InfMod {}  -> error "Impossible, got InfMod in modExp"

-- | Perform a count on the number of values for the given type.
countOp :: Members EvalEffects r => Value -> Sem r Value
countOp (VType ty) = case countType ty of
  Just num -> return $ VInj R (vint num)
  Nothing  -> return VNil
countOp v = error $ "Impossible! countOp on non-type " ++ show v

-- | Perform an enumeration of the values of a given type.
enumOp :: Members EvalEffects r => Value -> Sem r Value
enumOp (VType ty) = toDiscoList (enumerateType ty)
enumOp v          = error $ "Impossible! enumOp on non-type " ++ show v

-- | Perform a square root operation. If the program typechecks,
--   then the argument and output will really be Naturals
integerSqrt :: Rational -> Rational
integerSqrt n = integerSqrt' (fromIntegral (numerator n)) % 1

-- | implementation of `integerSqrt'` taken from the Haskell wiki:
--   https://wiki.haskell.org/Generic_number_type#squareRoot
integerSqrt' :: Integer -> Integer
integerSqrt' 0 = 0
integerSqrt' 1 = 1
integerSqrt' n =
  let twopows = iterate (^!2) 2
      (lowerRoot, lowerN) =
        last $ takeWhile ((n>=) . snd) $ zip (1:twopows) twopows
      newtonStep x = div (x + div n x) 2
      iters = iterate newtonStep (integerSqrt' (div n lowerN ) * lowerRoot)
      isRoot r = r^!2 <= n && n < (r+1)^!2
  in  head $ dropWhile (not . isRoot) iters

-- this operator is used for `integerSqrt'`
(^!) :: Num a => a -> Int -> a
(^!) x n = x^n

floorOp :: Rational -> Rational
floorOp n = floor n % 1

ceilOp :: Rational -> Rational
ceilOp n  = ceiling n % 1

-- | Perform a division. Throw a division by zero error if the second
--   argument is 0.
divOp :: Member (Error EvalError) r => Rational -> Rational -> Sem r Value
divOp _ 0 = throw DivByZero
divOp m n = return $ vnum (m / n)

-- | Perform a mod operation; throw division by zero error if the
--   second argument is zero.  Although this function takes two
--   'Rational' arguments, note that if the disco program typechecks
--   then the arguments must in fact be integers.
modOp :: Member (Error EvalError) r => Rational -> Rational -> Sem r Value
modOp m n
  | n == 0    = throw DivByZero
  | otherwise = return $ vint (numerator m `mod` numerator n)
                -- This is safe since if the program typechecks, mod will only ever be
                -- called on integral things.

-- | Test whether one number divides another.
divides :: Rational -> Rational -> Bool
divides 0 0 = True
divides 0 _ = False
divides x y = denominator (y / x) == 1

-- | Multinomial coefficient.  The first argument is a number, the
--   second is a list.
multinomOp :: Members EvalEffects r => Value -> Value -> Sem r Value
multinomOp v1 v2 = do
  VNum _ n <- whnfV v1
  ks       <- rnfV  v2
  return . vint $ multinomial (numerator n) (asList ks)
  where
    asList :: Value -> [Integer]
    asList (VInj L _)                     = []
    asList (VInj R (VPair (VNum _ k) ks)) = numerator k : asList ks
    asList v                              = error $ "multinomOp.asList " ++ show v

    multinomial :: Integer -> [Integer] -> Integer
    multinomial _ []     = 1
    multinomial n (k:ks)
      | k > n     = 0
      | otherwise = choose n k * multinomial (n-k) ks

-- | Factorial.  The argument will always be a natural number.
fact :: Member (Error EvalError) r => Rational -> Sem r Rational
fact (numerator -> n)
  | n > fromIntegral (maxBound :: Int) = throw Overflow
  | otherwise = return $ factorial (fromIntegral n) % 1

-- | Semantics of the @$isPrime@ prim: a relatively fast test for
--   primality using the 'isPrime' function from @arithmoi@ (trial
--   division + Baille-PSW).
primIsPrime :: Value -> Value
primIsPrime (VNum _ (numerator -> n)) = mkEnum (isPrime n)
primIsPrime _                         = error "impossible!  primIsPrime on non-VNum"

-- | Semantics of the @$factor@ prim: turn a natural number into its
--   bag of prime factors.  Crash if called on 0, which does not have
--   a prime factorization.
primFactor :: Member (Error EvalError) r => Value -> Sem r Value
primFactor (VNum d (numerator -> n)) =
  case n of
    0 -> throw (Crash "0 has no prime factorization!")
    _ -> return . VBag $ map ((VNum d . (%1) . unPrime) *** fromIntegral) (factorise n)
primFactor _                         = error "impossible! primFactor on non-VNum"

-- | Semantics of the @$frac@ prim: turn a rational number into a pair
--   of its numerator and denominator.
primFrac :: Value -> Sem r Value
primFrac (VNum d n) = return $ VPair (VNum d . (%1) $ p) (VNum d . (%1) $ q)
  where
    p = numerator n
    q = denominator n
primFrac _ = error "impossible! primFrac on non-VNum"

-- | Semantics of the @$crash@ prim, which crashes with a
--   user-supplied message.
primCrash :: Members EvalEffects r => Value -> Sem r Value
primCrash v = do
  s <- valueToString v
  throw (Crash s)

-- | Convert a Disco value representing a list of characters into a
--   Haskell 'String'.
valueToString :: Members EvalEffects r => Value -> Sem r String
valueToString = fmap toString . rnfV
  where
    toString (VInj L _)                     = ""
    toString (VInj R (VPair (VNum _ c) cs)) = chr (fromIntegral $ numerator c) : toString cs
    toString _ = "Impossible: valueToString.toString, non-list"

------------------------------------------------------------
-- Propositions
------------------------------------------------------------

-- ~~~~ Note [Counterexample reporting & test frames]
--
-- When a property test fails underneath a forall quantifier (or
-- succeeds under an exists), we may need to report the values of
-- the quantified variables to the user, via the `TestEnv` on the
-- `TestResult` of the proposition.
--
-- The regular evaluator environment doesn't have what we need,
-- which is (1) which variables should be reported, (2) their
-- types (without which we can't hope to print their values), and
-- (3) their original names as written by the user, before any
-- alpha renaming that the compiler may have done.
--
-- It would be a pain to keep track of this and make it available
-- at every program point where a prop might fail (including via
-- throwing an exception), so we don't. Instead every TestResult
-- initially has an empty TestEnv, and information on reportable
-- variables is added as that result bubbles up through enclosing
-- CTest expressions.
--
-- The compilation pipeline maintains the invariant that every
-- quantifier body will contain a CTest naming its pattern-bound
-- variables, directly inside the various lambdas and cases that
-- actually bind them. So we never have to worry about attaching
-- counterexample information except in `whnfTest`. We also don't
-- have to worry about a reportable variable being shadowed or
-- not yet bound at the site of an error or test failure, as long
-- as things are alright at the CTest frame that encloses it.

-- | Convert a @Value@ to a @ValProp@, embedding booleans if necessary.
ensureProp :: Monad m => Value -> m ValProp
ensureProp (VProp p)  = return p
ensureProp (VInj L _) = return $ VPDone (TestResult False TestBool emptyTestEnv)
ensureProp (VInj R _) = return $ VPDone (TestResult True TestBool emptyTestEnv)
ensureProp _          = error "ensureProp: non-prop value"

failTestOnError :: Member (Error EvalError) r => Sem r ValProp -> Sem r ValProp
failTestOnError m = catch m $ \e ->
  return $ VPDone (TestResult False (TestRuntimeError e) emptyTestEnv)

-- | Normalize under a test frame, augmenting the reported prop
--   with the frame's variables.
whnfTest :: Members EvalEffects r => TestVars -> Core -> Sem r Value
whnfTest vs c = do
  result <- failTestOnError (ensureProp =<< whnf c)
  e' <- getTestEnv vs
  return . VProp $ extendPropEnv e' result

primExists :: [Type] -> Value -> Value
primExists tys v = VProp (VPSearch SMExists tys v emptyTestEnv)

primForall :: [Type] -> Value -> Value
primForall tys v = VProp (VPSearch SMForall tys v emptyTestEnv)

-- | Assert the equality of two values.
shouldEqOp :: Members EvalEffects r => Type -> Value -> Value -> Sem r Value
shouldEqOp t x y = toProp <$> decideEqFor t x y
  where
    toProp b = VProp (VPDone (TestResult b (TestEqual t x y) emptyTestEnv))

-- | Convert a prop to a boolean by dropping its evidence.
primHolds :: Members EvalEffects r => Value -> Sem r Value
primHolds v = resultToBool =<< testProperty Exhaustive v
  where
    resultToBool :: Member (Error EvalError) r => TestResult -> Sem r Value
    resultToBool (TestResult _ (TestRuntimeError e) _) = throw e
    resultToBool (TestResult b _ _)                    = return $ mkEnum b

-- | Invert a prop, keeping its evidence or its suspended search.
primNotProp :: Members EvalEffects r => Value -> Sem r Value
primNotProp v = ensureProp v >>= \case
  VPDone r            -> return $ VProp $ VPDone $ invertPropResult r
  VPSearch sm tys p e -> return $ VProp $ VPSearch (invertMotive sm) tys p e

-- | Test whether a property holds on generated examples.
testProperty :: Members EvalEffects r => SearchType -> Value -> Sem r TestResult
testProperty initialSt v = whnfV v >>= ensureProp >>= checkProp
  where
    checkProp :: Members EvalEffects r => ValProp -> Sem r TestResult
    checkProp (VPDone r)            = return r
    checkProp (VPSearch sm tys f e) =
      extendResultEnv e <$> (generateSamples initialSt vals >>= go)
      where
        vals = enumTypes tys
        (SearchMotive (whenFound, wantsSuccess)) = sm

        go :: Members EvalEffects r => ([[Value]], SearchType) -> Sem r TestResult
        go ([], st)   = return $ TestResult (not whenFound) (TestNotFound st) emptyTestEnv
        go (x:xs, st) = do
          prop <- ensureProp =<< whnfApp f x
          case prop of
            VPDone r    -> continue st xs r
            VPSearch {} -> checkProp prop >>= continue st xs

        continue :: Members EvalEffects r => SearchType -> [[Value]] -> TestResult -> Sem r TestResult
        continue st xs r@(TestResult _ _ e')
          | testIsError r              = return r
          | testIsOk r == wantsSuccess =
            return $ TestResult whenFound (TestFound r) e'
          | otherwise                  = go (xs, st)

runTest :: Members EvalEffects r => Int -> AProperty -> Sem r TestResult
runTest n p = testProperty (Randomized n' n') =<< mkValue (compileProperty p)
  where
    n' = fromIntegral (n `div` 2)

------------------------------------------------------------
-- Equality testing
------------------------------------------------------------

-- | Test two expressions for equality at the given type.
eqOp :: Members EvalEffects r => Type -> Value -> Value -> Sem r Value
eqOp ty v1 v2 = mkEnum <$> decideEqFor ty v1 v2

{-# ANN decideEqFor "HLint: ignore Use head" #-}

-- | Lazily decide equality of two values at the given type.
decideEqFor :: Members EvalEffects r => Type -> Value -> Value -> Sem r Bool

-- To decide equality at a pair type:
decideEqFor ty@(ty1 :*: ty2) v1 v2 = do

  debug $ "decideEqFor " ++ show ty ++ " " ++ show v1 ++ " " ++ show v2

  -- First, reduce both values to WHNF, which will produce pairs.
  VPair v11 v12 <- whnfV v1
  VPair v21 v22 <- whnfV v2

  -- Now decide equality of the first components.
  b1 <- decideEqFor ty1 v11 v21
  case b1 of
    -- If they are not equal, we know the pairs are not equal, so
    -- return False immediately without looking at the second
    -- components.
    False -> return False

    -- Otherwise, decide equality of the second components.
    True  -> decideEqFor ty2 v12 v22

-- To decide equality at a sum type:
decideEqFor ty@(ty1 :+: ty2) v1 v2 = do

  debug $ "decideEqFor " ++ show ty ++ " " ++ show v1 ++ " " ++ show v2

  -- Reduce both values to WHNF, which will produce constructors
  -- (either inl or inr) with one argument.
  VInj s1 v1' <- whnfV v1
  VInj s2 v2' <- whnfV v2

  -- Check whether the constructors are the same.
  case s1 == s2 of
    -- If not, the values are not equal.
    False -> return False
    -- If so, decide equality for the contained values at whichever
    -- type is appropriate.
    True  -> decideEqFor (selectSide s1 ty1 ty2) v1' v2'

-- To decide equality at an arrow type, (ty1 -> ty2):
decideEqFor (ty1 :->: ty2) v1 v2 = do

  -- Reduce both values to WHNF, which should produce closures (or
  -- @VFun@s).
  clos1 <- whnfV v1
  clos2 <- whnfV v2

  --  all the values of type ty1.
  let ty1s = enumerateType ty1

  -- Try evaluating the functions on each value and check whether they
  -- agree.
  decideEqForClosures ty2 clos1 clos2 ty1s

-- To decide equality at a list type, [elTy]:
decideEqFor ty@(TyList elTy) v1 v2 = do

  -- Reduce both values to WHNF; will be either nil with no arguments
  -- or cons with two.
  v1'@(VInj c1 l1) <- whnfV v1
  v2'@(VInj c2 l2) <- whnfV v2

  debug $ "decideEqFor " ++ show ty ++ ": " ++ show v1' ++ ", " ++ show v2'

  case (c1,c2) of
    (L,L) -> return True      -- Both are nil.
    (R,R) -> do               -- Both are cons.

      VPair h1 t1 <- whnfV l1
      VPair h2 t2 <- whnfV l2

      -- Check head equality.
      heq <- decideEqFor elTy h1 h2
      case heq of

        -- If heads are unequal, so are lists.
        False -> return False
        -- Otherwise, check tails for equality.
        True  -> decideEqFor (TyList elTy) t1 t2

    -- Different constructors => unequal.
    _     -> return False

decideEqFor (TySet ty) v1 v2 = do
  VBag xs <- whnfV v1
  VBag ys <- whnfV v2
  bagEquality ty xs ys

decideEqFor (TyBag ty) v1 v2 = do
  VBag xs <- whnfV v1
  VBag ys <- whnfV v2
  bagEquality ty xs ys

decideEqFor ty@TyGraph{} g h = (==EQ) <$> decideOrdFor ty g h

decideEqFor ty@TyMap{} m1 m2 = (==EQ) <$> decideOrdFor ty m1 m2

-- For any other type (Void, Unit, Bool, N, Z, Q), we can just decide
-- by looking at the values reduced to WHNF.
decideEqFor ty v1 v2 = do
  debug $ "decideEqFor fallthrough @ " ++ show ty ++ ": " ++ show v1 ++ ", " ++ show v2
  primValEq <$> whnfV v1 <*> whnfV v2

bagEquality :: Members EvalEffects r => Type -> [(Value, Integer)] -> [(Value, Integer)] -> Sem r Bool
bagEquality _ [] [] = return True
bagEquality _ [] _ = return False
bagEquality _ _ [] = return False
bagEquality ty ((x,n1):xs) ((y,n2):ys) = do
  eq <- (n1 == n2 &&) <$> decideEqFor ty x y
  if eq then bagEquality ty xs ys else return False

-- | Decide equality for two values at a given type, when we already
--   know the values are in RNF.  This means the result doesn't need
--   to be in the @Disco@ monad, because no evaluation needs to happen.
decideEqForRnf :: Type -> Value -> Value -> Bool
decideEqForRnf (ty1 :*: ty2) (VPair v11 v12) (VPair v21 v22)
  = decideEqForRnf ty1 v11 v21 && decideEqForRnf ty2 v12 v22
decideEqForRnf (ty1 :+: ty2) (VInj s1 v1') (VInj s2 v2')
  = s1 == s2 && decideEqForRnf (selectSide s1 ty1 ty2) v1' v2'
decideEqForRnf (ty1 :->: ty2) (VFun f1) (VFun f2)
  = all (\v -> decideEqForRnf ty2 (f1 v) (f2 v)) (enumerateType ty1)
decideEqForRnf _ v1 v2 = primValEq v1 v2

-- | @decideEqForClosures ty f1 f2 vs@ lazily decides whether the given
--   functions @f1@ and @f2@ produce the same output (of type @ty@) on
--   all inputs in @vs@.
decideEqForClosures :: Members EvalEffects r => Type -> Value -> Value -> [Value] -> Sem r Bool
decideEqForClosures ty2 clos1 clos2 = go
  where

    -- If we made it through all the values without finding one on
    -- which the functions disagree, then they are equal.
    go []     = return True

    go (v:vs) = do

      -- Apply the closures to v
      r1 <- whnfApp clos1 [v]
      r2 <- whnfApp clos2 [v]

      -- Decide whether the results are equal
      b  <- decideEqFor ty2 r1 r2

      case b of
        -- If the results are not equal, immediately return False
        -- without considering other inputs.
        False -> return False

        -- Otherwise, continue checking the rest of the inputs.
        True  -> go vs

-- | Decide whether two values of a primitive type (Void, Unit, Bool,
--   N, Z, Q, Zn) are equal.
primValEq :: Value -> Value -> Bool
primValEq VUnit VUnit                   = True
primValEq (VInj i VUnit) (VInj j VUnit) = i == j
primValEq (VNum _ n1)  (VNum _ n2)      = n1 == n2
primValEq v1 v2                         = error $ "primValEq on non-primitive values " ++ show v1 ++ " and " ++ show v2

------------------------------------------------------------
-- Comparison testing
------------------------------------------------------------

-- | Test two expressions to see whether the first is less than the
--   second at the given type.
ltOp :: Members EvalEffects r => Type -> Value -> Value -> Sem r Value
ltOp ty v1 v2 = mkEnum . (==LT) <$> decideOrdFor ty v1 v2

-- | Lazily decide the ordering of two values at the given type.
decideOrdFor :: Members EvalEffects r => Type -> Value -> Value -> Sem r Ordering

-- To decide the ordering of two pairs:
decideOrdFor (ty1 :*: ty2) v1 v2 = do

  -- Reduce both pairs to WHNF
  VPair v11 v12 <- whnfV v1
  VPair v21 v22 <- whnfV v2

  -- Decide the ordering of the first pair components.
  o1 <- decideOrdFor ty1 v11 v21
  case o1 of
    -- Pairs are ordered lexicographically, so if the first components
    -- are equal, then we decide the ordering for the second
    -- components
    EQ -> decideOrdFor ty2 v12 v22

    -- Otherwise we just return the ordering without looking at the
    -- second components
    _  -> return o1

-- To decide the ordering for two sum injections:
decideOrdFor (ty1 :+: ty2) v1 v2 = do

  -- Reduce to WHNF
  VInj s1 v1' <- whnfV v1
  VInj s2 v2' <- whnfV v2

  -- Compare the constructors
  case compare s1 s2 of
    -- Only compare the contents if the constructors are equal
    EQ -> decideOrdFor (selectSide s1 ty1 ty2) v1' v2'

    -- Otherwise return the ordering of the constructors
    o  -> return o

-- To decide the ordering for two functions:
decideOrdFor (ty1 :->: ty2) v1 v2 = do

  -- Reduce both to WHNF
  clos1 <- whnfV v1
  clos2 <- whnfV v2

  -- Enumerate the values of the input type, and then order the
  -- functions by applying them both to each value in the enumeration
  -- in turn, returning the ordering on the first value where the
  -- functions differ.
  let ty1s = enumerateType ty1
  decideOrdForClosures ty2 clos1 clos2 ty1s

-- To decide the ordering for two lists:
decideOrdFor (TyList ty) v1 v2 = do

  -- Reduce both to WHNF
  l1 <- whnfV v1
  l2 <- whnfV v2

  -- Lexicographic ordering
  case (l1, l2) of
    (VInj L _, VInj L _) -> return EQ   -- Both empty list
    (VInj L _, VInj R _) -> return LT   -- Empty < cons
    (VInj R _, VInj L _) -> return GT   -- Cons > empty
    (VInj R p1, VInj R p2) -> do

      VPair x1 l1' <- whnfV p1
      VPair x2 l2' <- whnfV p2

      o <- decideOrdFor ty x1 x2
      case o of
        EQ -> decideOrdFor (TyList ty) l1' l2'
        _  -> return o
    _ -> error $ "Impossible! decideOrdFor " ++ show (TyList ty, v1, v2)

-- To decide the ordering for two sets:
decideOrdFor (TySet ty) v1 v2 = do
  VBag xs <- whnfV v1
  VBag ys <- whnfV v2
  bagComparison ty xs ys

-- Deciding the ordering for two bags is the same.
decideOrdFor (TyBag ty) v1 v2 = do
  VBag xs <- whnfV v1
  VBag ys <- whnfV v2
  bagComparison ty xs ys

-- Graphs are compared directly
decideOrdFor (TyGraph _) g h = do
  VGraph g' _ <- whnfV g
  VGraph h' _ <- whnfV h
  return $ compare g' h'

-- Deciding the ordering for two maps is very similar to function ordering.
decideOrdFor (TyMap k v) m1 m2 = do
  VMap m1' <- whnfV m1
  VMap m2' <- whnfV m2
  go (M.assocs m1') (M.assocs m2')
  where
    go []    [] = return EQ
    go (_:_) [] = return GT
    go [] (_:_) = return LT
    go ((k1,v1):xs) ((k2,v2):ys) = do

      -- we want to invert the ordering of keys
      -- because if one map contains a higher key
      -- that means that it is actually missing
      -- the lesser key, so we think of it as being less
      kOrd <- decideOrdFor k (fromSimpleValue k2) (fromSimpleValue k1)
      vOrd <- decideOrdFor v v1 v2
      -- Order primarily on keys, and then on values
      let o = if kOrd == EQ then vOrd else kOrd
      case o of

        -- Recurse if all are EQ.
        EQ -> go xs ys

        -- Otherwise return the found ordering.
        _  -> return o

-- Otherwise we can compare the values primitively, without looking at
-- the type.
decideOrdFor _ v1 v2 = primValOrd <$> whnfV v1 <*> whnfV v2

-- Helper function which decides the order for two sets or bags.
bagComparison :: Members EvalEffects r => Type -> [(Value, Integer)] -> [(Value, Integer)] -> Sem r Ordering
bagComparison _ [] [] = return EQ
bagComparison _ _ [] = return GT
bagComparison _ [] _ = return LT
bagComparison ty ((x,xn):xs) ((y,yn):ys) = do
  o <- decideOrdFor ty x y
  case (o, compare xn yn) of
    (EQ, EQ)   -> bagComparison ty xs ys
    (EQ, o2)   -> return o2
    (other, _) -> return other

-- | Compare two functions lazily.  Functions are ordered
--   lexicographically, if we think of a function @f : ty1 -> ty2@ as
--   a tuple of @ty2@ values indexed by the ordered list of all @ty1@
--   values.
--
--   Specifically, @decideOrdForClosures ty2 c1 c2 vs@, given two
--   closures @c1@ and @c2@ of type @ty1 -> ty2@, and an enumeration
--   @vs@ of values of type @ty1@, applies the closures to each
--   subsequent value in @vs@ until the first one where the outputs
--   differ; the ordering of those outputs is immediately returned
--   without evaluating the functions on any further values in @vs@.
--   Returns @EQ@ if the functions are equal on all values in @vs@.
decideOrdForClosures :: Members EvalEffects r => Type -> Value -> Value -> [Value] -> Sem r Ordering
decideOrdForClosures ty2 clos1 clos2 = go
  where

    -- If there are no more input values to compare on, the functions
    -- are equal.
    go []     = return EQ
    go (v:vs) = do

      -- Apply both functions to the value v.
      r1 <- whnfApp clos1 [v]
      r2 <- whnfApp clos2 [v]

      -- Check the ordering of the results at the output type.
      o  <- decideOrdFor ty2 r1 r2
      case o of

        -- If the functions agree on v, then keep comparing on the
        -- rest of the values.
        EQ -> go vs

        -- Otherwise return the ordering of their outputs.
        _  -> return o

-- | Decide the ordering of two values of a primitive type (Void,
--   Unit, Bool, N, Z, Q).
primValOrd :: Value -> Value -> Ordering
primValOrd VUnit VUnit                   = EQ
primValOrd (VInj i VUnit) (VInj j VUnit) = compare i j
primValOrd (VNum _ n1)  (VNum _ n2)      = compare n1 n2
primValOrd v1           v2
  = error $ "primValOrd: impossible! (got " ++ show v1 ++ ", " ++ show v2 ++ ")"

------------------------------------------------------------
-- SimpleValue Utilities
------------------------------------------------------------

toSimpleValue :: Members EvalEffects r => Value -> Sem r SimpleValue
toSimpleValue v = do
    v' <- whnfV v
    case v' of
        VNum d n    -> return $ SNum d n
        VUnit       -> return SUnit
        VInj s v1   -> SInj s <$> toSimpleValue v1
        VPair v1 v2 -> SPair <$> toSimpleValue v1 <*> toSimpleValue v2
        VBag bs     -> SBag <$> mapM (\(a,b) -> (,b) <$> toSimpleValue a) bs
        VType t     -> return $ SType t
        t           -> error $ "A non-simple value was passed as simple" ++ show t

fromSimpleValue :: SimpleValue -> Value
fromSimpleValue (SNum d n)    = VNum d n
fromSimpleValue SUnit         = VUnit
fromSimpleValue (SInj s v)    = VInj s (fromSimpleValue v)
fromSimpleValue (SPair v1 v2) = VPair (fromSimpleValue v1) (fromSimpleValue v2)
fromSimpleValue (SBag bs)     = VBag $ map (first fromSimpleValue) bs
fromSimpleValue (SType t)     = VType t

------------------------------------------------------------
-- OEIS
------------------------------------------------------------

-- | Looks up a sequence of integers in OEIS.
--   Returns 'left()' if the sequence is unknown in OEIS,
--   otherwise 'right "https://oeis.org/<oeis_sequence_id>"'
oeisLookup :: Members EvalEffects r => Value -> Sem r Value
oeisLookup v = do
    vs <- fromDiscoList v
    let hvs = toHaskellList vs
    case lookupSequence hvs of
      Just result -> parseResult result
      Nothing     -> return VNil
  where
    parseResult r = do
          let seqNum = getCatalogNum $ catalogNums r
          l <- toDiscoList $ toVal ("https://oeis.org/" ++ seqNum)
          return $ VInj R l -- right "https://oeis.org/foo"
    getCatalogNum []    = error "No catalog info"
    getCatalogNum (n:_) = n
    toVal = map (vint . toInteger . ord)

-- | Extends a Disco integer list with data from a known OEIS sequence.
--   Returns a list of integers upon success, otherwise the original list (unmodified).
oeisExtend :: Members EvalEffects r => Value -> Sem r Value
oeisExtend v = do
    vs <- fromDiscoList v
    let xs = toHaskellList vs
    let newseq = extendSequence xs
    toDiscoList $ map vint newseq

------------------------------------------------------------
-- Graph Utilities
------------------------------------------------------------

-- | Convert a Disco integer list to a Haskell list
toHaskellList :: [Value] -> [Integer]
toHaskellList [] = []
toHaskellList xs = map fromVNum xs
                   where
                      fromVNum (VNum _ x) = fromIntegral $ numerator x
                      fromVNum v          = error $ "Impossible!  fromVNum on " ++ show v

newGraph :: Members EvalEffects r => Type -> Graph SimpleValue -> Sem r Value
newGraph a g = do
  adj <- delay $ directlyReduceSummary a g
  loc <- allocate adj
  return $ VGraph g $ VIndir loc

toDiscoAdjMap :: Members EvalEffects r => Type -> [(SimpleValue, [SimpleValue])] -> Sem r Value
toDiscoAdjMap ty l =
    VMap . M.fromList <$>
    mapM (\(v,edges) -> do
              set <- valuesToSet ty $ map fromSimpleValue edges
              return (v,set)) l

reifyGraph :: Graph SimpleValue -> [(SimpleValue, [SimpleValue])]
reifyGraph =
    AdjMap.adjacencyList . foldg AdjMap.empty AdjMap.vertex AdjMap.overlay AdjMap.connect

-- Actually calculate the adjacency map, which we will store in the graph instances
directlyReduceSummary :: Members EvalEffects r => Type -> Graph SimpleValue -> Sem r Value
directlyReduceSummary ty = toDiscoAdjMap ty . reifyGraph

-- Lookup the stored adjacency map from the indirection stored in this graph
graphSummary :: Members EvalEffects r => Value -> Sem r Value
graphSummary g = do
  VGraph _ adj <- whnfV g
  whnfV adj

graphVertex :: Members EvalEffects r => Type -> SimpleValue -> Sem r Value
graphVertex a v = newGraph a $ Vertex v

graphOverlay :: Members EvalEffects r => Type -> Value -> Value -> Sem r Value
graphOverlay a g h = do
  VGraph g' _ <- whnfV g
  VGraph h' _ <- whnfV h
  newGraph a $ Overlay g' h'

graphConnect :: Members EvalEffects r => Type -> Value -> Value -> Sem r Value
graphConnect a g h = do
  VGraph g' _ <- whnfV g
  VGraph h' _ <- whnfV h
  newGraph a $ Connect g' h'

------------------------------------------------------------
-- Map Utilities
------------------------------------------------------------

mapInsert :: Members EvalEffects r => Value -> Value -> Value -> Sem r Value
mapInsert k v m = do
  VMap m' <- whnfV m
  k' <- toSimpleValue k
  return $ VMap $ M.insert k' v m'

mapLookup :: Members EvalEffects r => Value -> Value -> Sem r Value
mapLookup k m = do
  VMap m' <- whnfV m
  k' <- toSimpleValue k
  case M.lookup k' m' of
    Just v' -> return $ VInj R v'
    _       -> return VNil<|MERGE_RESOLUTION|>--- conflicted
+++ resolved
@@ -294,20 +294,10 @@
 
   -- Then either reduce each argument or turn it into a thunk,
   -- depending on the specified strictness.
-<<<<<<< HEAD
   v2 <- mkValue c2
 
   -- Finally, call 'whnfApp' to do the actual application.
   whnfApp v1 [v2]
-
--- See 'whnfCase' for case reduction logic.
-whnf (CCase bs)     = whnfCase bs
-=======
-  v2 <- uncurry whnfArg c2
-
-  -- Finally, call 'whnfApp' to do the actual application.
-  whnfApp v1 [v2]
->>>>>>> fc20aa3f
 
 -- Reduce under a test frame.
 whnf (CTest vars c) = whnfTest (TestVars vars) c
