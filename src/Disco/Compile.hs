--- conflicted
+++ resolved
@@ -97,11 +97,7 @@
     abstract xs body = CAbs (bind (map coerce xs) body)
 
     quantify :: Op -> Core -> Core
-<<<<<<< HEAD
     quantify op = CApp (CConst op)
-=======
-    quantify op f = CApp (CConst op) (Lazy, f)
->>>>>>> fc20aa3f
 
 -- Special case for Cons, which compiles to a constructor application
 -- rather than a function application.
@@ -115,26 +111,14 @@
 compileDTerm (DTApp _ (DTPrim _ PrimRight) t)
   = CInj R <$> compileDTerm t
 
-<<<<<<< HEAD
-compileDTerm (DTApp _ t1 t2) = CApp <$> compileDTerm t1 <*> compileDTerm t2
-  -- = appChain t1 [t2]
-  -- where
-  --   appChain (DTApp _ t1' t2') ts = appChain t1' (t2':ts)
-  --   appChain t1' ts               = CApp <$> compileDTerm t1' <*> mapM compileArg ts
-=======
 compileDTerm (DTApp _ t1 t2) = CApp <$> compileDTerm t1 <*> compileArg t2
->>>>>>> fc20aa3f
 
 compileDTerm (DTPair _ t1 t2)
   = CPair <$> compileDTerm t1 <*> compileDTerm t2
 
 compileDTerm (DTCase _ bs) = CApp <$> compileCase bs <*> pure (Strict, CUnit)
 
-<<<<<<< HEAD
 compileDTerm (DTTyOp _ op ty) = return $ CApp (CConst (tyOps ! op)) (CType ty)
-=======
-compileDTerm (DTTyOp _ op ty) = return $ CApp (CConst (tyOps ! op)) (Strict, CType ty)
->>>>>>> fc20aa3f
   where
     tyOps = M.fromList
       [ Enumerate ==> OEnum
