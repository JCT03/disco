{-# LANGUAGE DeriveFunctor    #-}
{-# LANGUAGE FlexibleContexts #-}

-----------------------------------------------------------------------------
-- |
-- Module      :  Disco.Messages
-- Copyright   :  (c) 2017 disco team (see LICENSE)
-- License     :  BSD-style (see LICENSE)
-- Maintainer  :  byorgey@gmail.com
--
-- Message logging framework (e.g. for errors, warnings, etc.) for
-- disco.
--
-----------------------------------------------------------------------------

module Disco.Messages where

import           Unbound.Generics.LocallyNameless

<<<<<<< HEAD
import           Data.Sequence                    (Seq)
import qualified Data.Sequence                    as Seq
=======
import           Data.Sequence (Seq)
import qualified Data.Sequence as Seq
>>>>>>> 8dcb3932

import           Disco.AST.Core
import           Disco.AST.Surface
import           Disco.AST.Typed

data MessageLevel
  = Info
  | Warning
  | Error
  | Panic
  | Debug
  deriving (Show, Read, Eq, Ord, Enum, Bounded)

data Report
  = RTxt   String
  | RName  AnyName
  | RTerm  Term
  | RPat   Pattern
  | RATerm ATerm
  | RCore  Core
  | RSeq   [Report]
  | RList  [Report]
  | RSub   Report
  deriving (Show)

data MessageBody e
  = Msg  Report
  | Item e
  deriving (Show, Functor)

data Message e = Message MessageLevel (MessageBody e)
  deriving (Show, Functor)

type MessageLog e = Seq (Message e)

emptyMessageLog :: MessageLog e
emptyMessageLog = Seq.empty<|MERGE_RESOLUTION|>--- conflicted
+++ resolved
@@ -17,13 +17,8 @@
 
 import           Unbound.Generics.LocallyNameless
 
-<<<<<<< HEAD
-import           Data.Sequence                    (Seq)
-import qualified Data.Sequence                    as Seq
-=======
 import           Data.Sequence (Seq)
 import qualified Data.Sequence as Seq
->>>>>>> 8dcb3932
 
 import           Disco.AST.Core
 import           Disco.AST.Surface
