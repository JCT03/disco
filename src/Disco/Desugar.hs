{-# LANGUAGE FlexibleContexts         #-}
{-# LANGUAGE FlexibleInstances        #-}
{-# LANGUAGE GADTs                    #-}
{-# LANGUAGE MultiParamTypeClasses    #-}
{-# LANGUAGE NondecreasingIndentation #-}
{-# LANGUAGE TemplateHaskell          #-}
{-# LANGUAGE UndecidableInstances     #-}
{-# LANGUAGE ViewPatterns             #-}

-----------------------------------------------------------------------------
-- |
-- Module      :  Disco.Desugar
-- Copyright   :  (c) 2016 disco team (see LICENSE)
-- License     :  BSD-style (see LICENSE)
-- Maintainer  :  byorgey@gmail.com
--
-- Desugaring the typechecked surface language to the untyped core
-- language.
--
-----------------------------------------------------------------------------

module Disco.Desugar
       ( -- * Desugaring monad
         DSM, runDSM

         -- * Programs and terms
       , desugarDefn, desugarTerm, desugarUOp, desugarBOp

         -- * Case expressions and patterns
       , desugarBranch, desugarGuards, desugarPattern
       )
       where

import           Control.Monad.Cont

import           Data.Ratio
import           Unbound.LocallyNameless

import           Disco.AST.Core
import           Disco.AST.Surface
import           Disco.AST.Typed
import           Disco.Typecheck
import           Disco.Types

-- | The desugaring monad.  Currently, needs only the ability to
--   generate fresh names (to deal with binders).
type DSM = LFreshM

-- | Run a computation in the desugaring monad.
runDSM :: DSM a -> a
runDSM = runLFreshM

-- | Desugar a definition (of the form @f pat1 .. patn = term@, but
--   without the name @f@ of the thing being defined) into a core
--   language term.  Each pattern desugars to an anonymous function,
--   appropriately combined with a case expression for non-variable
--   patterns.
--
--   For example, @f n (x,y) = n*x + y@ desugars to something like
--
--   @
--     n -> p -> { n*x + y  when p = (x,y)
--   @
desugarDefn :: Defn -> DSM Core
desugarDefn def = do
  lunbinds def $ \clausePairs -> do
    let (pats, bodies) = unzip clausePairs

    -- generate dummy variables for lambdas
    args <- zipWithM (\_ i -> lfresh (string2Name ("arg" ++ show i))) (head pats) [0 :: Int ..]
    avoid (map AnyName args) $ do
      branches <- zipWithM (mkBranch args) bodies pats

      -- Create lambdas and one big case
      return $ mkFunction args (CCase branches)

  where
    lunbinds :: (Alpha a, Alpha b) => [Bind a b] -> ([(a,b)] -> DSM r) -> DSM r
    lunbinds = runContT . mapM (ContT . lunbind)

    mkBranch :: [Name Core] -> ATerm -> [Pattern] -> DSM CBranch
    mkBranch xs b ps = do
      b'  <- desugarTerm b
      let ps' = map desugarPattern ps
      return $ bind (mkGuards xs ps') b'

    mkGuards :: [Name Core] -> [CPattern] -> CGuards
    mkGuards [] _ = CGEmpty
    mkGuards (x:xs) (p:ps) = CGCons (rebind (embed (CVar x), p) (mkGuards xs ps))
    mkGuards _ _ = error "Impossible! mkGuards given lists of different lengths"

    mkFunction :: [Name Core] -> Core -> Core
    mkFunction [] c     = c
    mkFunction (x:xs) c = CAbs (bind x (mkFunction xs c))

-- | Desugar a typechecked term.
desugarTerm :: ATerm -> DSM Core
desugarTerm (ATVar _ x)   = return $ CVar (translate x)
desugarTerm ATUnit        = return $ CCons 0 []
desugarTerm (ATBool b)    = return $ CCons (fromEnum b) []
desugarTerm (ATAbs _ lam) =
  lunbind lam $ \(x,t) -> do
  dt <- desugarTerm t
  return $ CAbs (bind (translate x) dt)
desugarTerm (ATApp ty t1 t2) =
  CApp (strictness ty) <$> desugarTerm t1 <*> desugarTerm t2
desugarTerm (ATPair _ t1 t2) =
  CCons 0 <$> mapM desugarTerm [t1,t2]
desugarTerm (ATInj _ s t) =
  CCons (fromEnum s) <$> mapM desugarTerm [t]
desugarTerm (ATNat n) = return $ CNum (n%1)
desugarTerm (ATRat r) = return $ CNum r
desugarTerm (ATUn _ op t) =
  desugarUOp op <$> desugarTerm t
desugarTerm (ATBin _ op t1 t2) =
  desugarBOp (getType t1) op <$> desugarTerm t1 <*> desugarTerm t2
<<<<<<< HEAD
desugarTerm (ATTyOp _ op t) = return $ desugarTyOp op t
=======
desugarTerm (ATChain _ t1 links) = desugarChain t1 links
>>>>>>> 29b2ea7e
desugarTerm (ATList _ es) = do
  des <- mapM desugarTerm es
  return $ foldr (\x y -> CCons 1 [x, y]) (CCons 0 []) des
desugarTerm (ATLet _ t) =
  lunbind t $ \((x, unembed -> t1), t2) -> do
  dt1 <- desugarTerm t1
  dt2 <- desugarTerm t2
  return $ CLet (strictness (getType t1)) (bind (translate x, embed dt1) dt2)
desugarTerm (ATCase _ bs) = CCase <$> mapM desugarBranch bs
desugarTerm (ATAscr t _) = desugarTerm t
desugarTerm (ATSub _ t)  = desugarTerm t

-- | Desugar a unary operator application.
desugarUOp :: UOp -> Core -> Core
desugarUOp Neg  c = COp ONeg  [c]
desugarUOp Not  c = COp ONot  [c]
desugarUOp Fact c = COp OFact [c]
desugarUOp Sqrt c = COp OSqrt [c]
desugarUOp Lg   c = COp OLg   [c]

-- | Desugar a binary operator application.
desugarBOp :: Type -> BOp -> Core -> Core -> Core
desugarBOp _  Add     c1 c2 = COp OAdd [c1,c2]
desugarBOp _  Sub     c1 c2 = COp OAdd [c1, COp ONeg [c2]]
desugarBOp _  Mul     c1 c2 = COp OMul [c1, c2]
desugarBOp _  Div     c1 c2 = COp ODiv [c1, c2]
desugarBOp _  Exp     c1 c2 = COp OExp [c1, c2]
desugarBOp ty Eq      c1 c2 = COp (OEq ty) [c1, c2]
desugarBOp ty Neq     c1 c2 = COp ONot [COp (OEq ty) [c1, c2]]
desugarBOp ty Lt      c1 c2 = COp (OLt ty) [c1, c2]
desugarBOp ty Gt      c1 c2 = COp (OLt ty) [c2, c1]
desugarBOp ty Leq     c1 c2 = COp ONot [COp (OLt ty) [c2, c1]]
desugarBOp ty Geq     c1 c2 = COp ONot [COp (OLt ty) [c1, c2]]
desugarBOp _  And     c1 c2 = COp OAnd [c1, c2]
desugarBOp _  Or      c1 c2 = COp OOr  [c1, c2]
desugarBOp _  Mod     c1 c2 = COp OMod [c1, c2]
desugarBOp _  Divides c1 c2 = COp ODivides [c1, c2]
desugarBOp _  RelPm   c1 c2 = COp ORelPm [c1, c2]
desugarBOp _  Binom   c1 c2 = COp OBinom [c1, c2]
desugarBOp _  Cons    c1 c2 = CCons 1 [c1, c2]

<<<<<<< HEAD
-- | Desugar a type operator application.
desugarTyOp :: TyOp -> Type -> Core
desugarTyOp Enumerate ty = COp OEnum  [CType ty]
desugarTyOp Count     ty = COp OCount [CType ty]
=======
desugarChain :: ATerm -> [ALink] -> DSM Core
desugarChain _ [] = error "Can't happen! desugarChain _ []"
desugarChain t1 [ATLink op t2] = desugarTerm (ATBin TyBool op t1 t2)
desugarChain t1 (ATLink op t2 : links) = do
  c1 <- desugarTerm  (ATBin TyBool op t1 t2)
  c2 <- desugarChain t2 links
  return $ desugarBOp TyBool And c1 c2
>>>>>>> 29b2ea7e

-- | Desugar a branch.
desugarBranch :: ABranch -> DSM CBranch
desugarBranch b =
  lunbind b $ \(ags, at) -> do
  cgs <- desugarGuards ags
  c <- desugarTerm at
  return $ bind cgs c

-- | Desugar a list of guards.
desugarGuards :: AGuards -> DSM CGuards
desugarGuards AGEmpty = return CGEmpty
desugarGuards (AGCons (unrebind -> (ag, ags))) =
  case ag of

    -- Boolean guards are desugared to a pattern-match on @true@.
    AGBool (unembed -> at) -> do
      c <- desugarTerm at
      cgs <- desugarGuards ags
      return $ CGCons (rebind (embed c, CPCons (fromEnum True) []) cgs)
    AGPat (unembed -> at) p -> do
      c <- desugarTerm at
      cgs <- desugarGuards ags
      return $ CGCons (rebind (embed c, desugarPattern p) cgs)

-- | Desugar a pattern.
desugarPattern :: Pattern -> CPattern
desugarPattern (PVar x)      = CPVar (translate x)
desugarPattern PWild         = CPWild
desugarPattern PUnit         = CPCons 0 []
desugarPattern (PBool b)     = CPCons (fromEnum b) []
desugarPattern (PPair p1 p2) = CPCons 0 [desugarPattern p1, desugarPattern p2]
desugarPattern (PInj s p)    = CPCons (fromEnum s) [desugarPattern p]
desugarPattern (PNat n)      = CPNat n
desugarPattern (PSucc p)     = CPSucc (desugarPattern p)
desugarPattern (PCons p1 p2) = CPCons 1 [desugarPattern p1, desugarPattern p2]
desugarPattern (PList ps)    = foldr (\p cp -> CPCons 1 [desugarPattern p, cp])
                                     (CPCons 0 [])
                                     ps<|MERGE_RESOLUTION|>--- conflicted
+++ resolved
@@ -114,11 +114,8 @@
   desugarUOp op <$> desugarTerm t
 desugarTerm (ATBin _ op t1 t2) =
   desugarBOp (getType t1) op <$> desugarTerm t1 <*> desugarTerm t2
-<<<<<<< HEAD
 desugarTerm (ATTyOp _ op t) = return $ desugarTyOp op t
-=======
 desugarTerm (ATChain _ t1 links) = desugarChain t1 links
->>>>>>> 29b2ea7e
 desugarTerm (ATList _ es) = do
   des <- mapM desugarTerm es
   return $ foldr (\x y -> CCons 1 [x, y]) (CCons 0 []) des
@@ -160,12 +157,11 @@
 desugarBOp _  Binom   c1 c2 = COp OBinom [c1, c2]
 desugarBOp _  Cons    c1 c2 = CCons 1 [c1, c2]
 
-<<<<<<< HEAD
 -- | Desugar a type operator application.
 desugarTyOp :: TyOp -> Type -> Core
 desugarTyOp Enumerate ty = COp OEnum  [CType ty]
 desugarTyOp Count     ty = COp OCount [CType ty]
-=======
+
 desugarChain :: ATerm -> [ALink] -> DSM Core
 desugarChain _ [] = error "Can't happen! desugarChain _ []"
 desugarChain t1 [ATLink op t2] = desugarTerm (ATBin TyBool op t1 t2)
@@ -173,7 +169,6 @@
   c1 <- desugarTerm  (ATBin TyBool op t1 t2)
   c2 <- desugarChain t2 links
   return $ desugarBOp TyBool And c1 c2
->>>>>>> 29b2ea7e
 
 -- | Desugar a branch.
 desugarBranch :: ABranch -> DSM CBranch
