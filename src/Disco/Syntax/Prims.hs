--- conflicted
+++ resolved
@@ -67,13 +67,11 @@
 
   PrimForever :: Prim      -- ^ @[x, y, z .. ]@
   PrimUntil   :: Prim      -- ^ @[x, y, z .. e]@
-<<<<<<< HEAD
 
   PrimHolds   :: Prim      -- ^ Test whether a proposition holds
-=======
+
   PrimLookupSeq :: Prim    -- ^ Lookup OEIS sequence
   PrimExtendSeq :: Prim    -- ^ Extend OEIS sequence
->>>>>>> f6a6c565
   deriving (Show, Read, Eq, Ord, Generic)
 
 instance Alpha Prim
@@ -141,13 +139,11 @@
 
   , PrimInfo PrimForever   "forever" False
   , PrimInfo PrimUntil     "until"   False
-<<<<<<< HEAD
 
   , PrimInfo PrimHolds     "holds"   False
-=======
+
   , PrimInfo PrimLookupSeq "lookupSequence" False
   , PrimInfo PrimExtendSeq "extendSequence" False
->>>>>>> f6a6c565
   ]
 
 -- | A convenient map from each 'Prim' to its info record.
