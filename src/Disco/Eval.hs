{-# LANGUAGE TemplateHaskell      #-}
{-# LANGUAGE TypeSynonymInstances #-}

-----------------------------------------------------------------------------

-----------------------------------------------------------------------------

-- |
-- Module      :  Disco.Eval
-- Copyright   :  disco team and contributors
-- Maintainer  :  byorgey@gmail.com
--
-- SPDX-License-Identifier: BSD-3-Clause
--
-- Top-level evaluation utilities.
module Disco.Eval
  ( -- * Effects
    DiscoEffects,

    -- * Top-level info record and associated lenses
    TopInfo,
    topModInfo,
    topCtx,
    topDefs,
    topTyDefs,
    topEnv,
    topDocs,
    extSet,
    lastFile,

    -- * Running things
    runDisco,
    runTCM,
    runTCMWith,
    withTopEnv,
    inputTopEnv,
    parseDiscoModule,
    typecheckDisco,

    -- * Loading modules
    standardModules,
    loadDiscoModule,
    loadParsedDiscoModule,
    loadFile,
    addModule,
    setLoadedModule,
    populateCurrentModuleInfo,
    loadDef,
  )
where

import           Control.Exception                (SomeException, handle)
import           Control.Lens                     (makeLenses, view, (%~), (.~))
import           Control.Monad                    (void, when)
import           Control.Monad.IO.Class           (liftIO)
import           Data.Bifunctor
import qualified Data.Map                         as M
import qualified Data.Set                         as S
import           Disco.AST.Core
import           Disco.AST.Surface
import           Disco.AST.Typed
import           Disco.Compile
import           Disco.Context
import           Disco.Effects.Error
import           Disco.Effects.Fresh
import           Disco.Effects.Input
import           Disco.Effects.LFresh
import           Disco.Effects.Output
import           Disco.Error
import           Disco.Extensions
import           Disco.Interpret.CESK
import           Disco.Module
import           Disco.Parser
import           Disco.Typecheck                  (checkModule)
import           Disco.Typecheck.Monad
import           Disco.Types
import           Disco.Value
import           Polysemy
import           Polysemy.Embed
import           Polysemy.Fail
import           Polysemy.Random
import           Polysemy.Reader
import           Polysemy.State
import qualified System.Console.Haskeline         as H
import           System.FilePath                  ((-<.>))
import           Unbound.Generics.LocallyNameless (Name)

------------------------------------------------------------
-- Top-level effects
------------------------------------------------------------

-- | Append two effect rows.
type family AppendEffects (r :: EffectRow) (s :: EffectRow) :: EffectRow where
  AppendEffects '[] s = s
  AppendEffects (e ': r) s = e ': AppendEffects r s

-- Didn't seem like this already existed in @polysemy@, though I
-- might have missed it.  Of course we could also use a polymorphic
-- version from somewhere --- it is just type-level list append.
-- However, just manually implementing it here seems easier.

-- | Effects needed at the top level.
type TopEffects = '[Error DiscoError, Input TopInfo, State TopInfo, Output String, Embed IO, Final (H.InputT IO)]

-- | All effects needed for the top level + interpretation.
type DiscoEffects = AppendEffects EvalEffects TopEffects

------------------------------------------------------------
-- Top level info record
------------------------------------------------------------

-- | A record of information about the current top-level environment.
data TopInfo = TopInfo
  { -- | Info about the top-level currently loaded module.  Due to
    --   import statements this may actually be a combination of info
    --   about multiple physical modules.
    _topModInfo :: ModuleInfo,
    -- | All the modules which have been loaded so far.
    _topModMap  :: M.Map ModName ModuleInfo,
    -- | Top-level type environment.
    _topCtx     :: Ctx Term PolyType,
    -- | Environment of top-level surface syntax definitions.  Set by
    --   'loadDef' and by 'let' command at the REPL.
    _topDefs    :: Ctx ATerm Defn,
    -- | Environment of top-level type definitions.
    _topTyDefs  :: TyDefCtx,
    -- | Top-level environment mapping names to values (which all
    --   start as indirections to thunks).  Set by 'loadDef'.
    --   Use it when evaluating with 'withTopEnv'.
    _topEnv     :: Env,
    -- | Top-level documentation.
    _topDocs    :: Ctx Term Docs,
    -- | Currently enabled language extensions.
    _extSet     :: ExtSet,
    -- | The most recent file which was :loaded by the user.
    _lastFile   :: Maybe FilePath
  }

-- | The initial (empty) record of top-level info.
initTopInfo :: TopInfo
initTopInfo =
  TopInfo
    { _topModInfo = emptyModuleInfo,
      _topModMap = M.empty,
      _topCtx = emptyCtx,
      _topDefs = emptyCtx,
      _topTyDefs = M.empty,
      _topDocs = emptyCtx,
      _topEnv = emptyCtx,
      _extSet = defaultExts,
      _lastFile = Nothing
    }

makeLenses ''TopInfo

------------------------------------------------------------
-- Running top-level Disco computations
------------------------------------------------------------

-- | Settings for running the 'InputT' monad from @haskeline@.  Just
--   uses the defaults and sets the history file to @.disco_history@.
inputSettings :: H.Settings IO
inputSettings =
  H.defaultSettings
    { H.historyFile = Just ".disco_history"
    }

-- | Run a top-level computation.
runDisco :: (forall r. Members DiscoEffects r => Sem r ()) -> IO ()
runDisco =
  void
    . H.runInputT inputSettings
    . runFinal @(H.InputT IO)
    . embedToFinal
    . runEmbedded @_ @(H.InputT IO) liftIO
    . runOutputSem (embed . putStr) -- Handle Output String via printing to console
    . stateToIO initTopInfo -- Run State TopInfo via an IORef
    . inputToState -- Dispatch Input TopInfo effect via State effect
    . runState emptyMem
    . outputDiscoErrors -- Output any top-level errors
    -- . runOutputSem (embed . putStrLn . unDebug)   -- debugging mode
    . ignoreOutput @Debug -- non-debugging mode: ignore Debug output
    . runLFresh -- Generate locally fresh names
    . runRandomIO -- Generate randomness via IO
    . mapError EvalErr -- Embed runtime errors into top-level error type
    . failToError Panic -- Turn pattern-match failures into a Panic error
    . runReader emptyCtx -- Keep track of current Env

------------------------------------------------------------
-- Environment utilities
------------------------------------------------------------

-- | Run a computation with the top-level environment used as the
--   current local environment.  For example, this is used every time
--   we start evaluating an expression entered at the command line.
withTopEnv :: Member (Input TopInfo) r => Sem (Reader Env ': r) a -> Sem r a
withTopEnv m = do
  e <- inputs (view topEnv)
  runReader e m

-- | XXX
inputTopEnv :: Member (Input TopInfo) r => Sem (Input Env ': r) a -> Sem r a
inputTopEnv m = do
  e <- inputs (view topEnv)
  runInputConst e m

------------------------------------------------------------
-- High-level disco phases
------------------------------------------------------------

--------------------------------------------------
-- Parsing

-- | Parse a module from a file, re-throwing a parse error if it
--   fails.
parseDiscoModule :: Members '[Error DiscoError, Embed IO] r => FilePath -> Sem r Module
parseDiscoModule file = do
  str <- liftIO $ readFile file
  fromEither . first ParseErr $ runParser (wholeModule Standalone) file str

--------------------------------------------------
-- Type checking

-- | Run a typechecking computation, providing it with local
--   (initially empty) contexts for variable types and type
--   definitions.
runTCM ::
  Member (Error DiscoError) r =>
  Sem (Reader TyCtx ': Reader TyDefCtx ': Fresh ': Error TCError ': r) a ->
  Sem r a
runTCM = runTCMWith emptyCtx M.empty

-- | Run a typechecking computation, providing it with local contexts
--   (initialized to the provided arguments) for variable types and
--   type definitions.
runTCMWith ::
  Member (Error DiscoError) r =>
  TyCtx ->
  TyDefCtx ->
  Sem (Reader TyCtx ': Reader TyDefCtx ': Fresh ': Error TCError ': r) a ->
  Sem r a
runTCMWith tyCtx tyDefCtx =
  mapError TypeCheckErr
    . runFresh
    . runReader @TyDefCtx tyDefCtx
    . runReader @TyCtx tyCtx

-- | Run a typechecking computation, re-throwing a wrapped error if it
--   fails.
typecheckDisco ::
  Members '[Input TopInfo, Error DiscoError] r =>
  Sem (Reader TyCtx ': Reader TyDefCtx ': Fresh ': Error TCError ': r) a ->
  Sem r a
typecheckDisco tcm = do
  tyctx <- inputs (view topCtx)
  tydefs <- inputs (view topTyDefs)
  runTCMWith tyctx tydefs tcm

--------------------------------------------------
-- Loading

-- | Standard library modules which should always be in scope.
standardModules :: [String]
standardModules = ["list"]

-- | Recursively loads a given module by first recursively loading and
--   typechecking its imported modules, adding the obtained
--   'ModuleInfo' records to a map from module names to info records,
--   and then typechecking the parent module in an environment with
--   access to this map. This is really just a depth-first search.
--
--   The 'Resolver' argument specifies where to look for imported
--   modules.
loadDiscoModule ::
  Members '[State TopInfo, Output String, Error DiscoError, Embed IO] r =>
  Bool ->
  Resolver ->
  ModName ->
  Sem r ModuleInfo
loadDiscoModule quiet resolver m = do
  mods <- gets @TopInfo (view topModMap)
  (mods', mi) <- inputToState . runState mods $ loadDiscoModule' quiet resolver S.empty m
  modify @TopInfo (topModMap .~ mods')
  return mi

-- | Like 'loadDiscoModule', but start with an already parsed 'Module'
--   instead of loading a module from disk by name.  Also, check it in
--   a context that includes the current top-level context (unlike a
--   module loaded from disk).  Used for e.g. blocks/modules entered
--   at the REPL prompt.
loadParsedDiscoModule ::
  Members '[State TopInfo, Output String, Error DiscoError, Embed IO] r =>
  Bool ->
  Resolver ->
  ModName ->
  Module ->
  Sem r ModuleInfo
loadParsedDiscoModule quiet resolver modName m = do
  mods <- gets @TopInfo (view topModMap)
  (mods', mi) <- inputToState . runState mods $ loadParsedDiscoModule' quiet REPL resolver S.empty modName m
  modify @TopInfo (topModMap .~ mods')
  return mi

-- | Recursively load a Disco module while keeping track of an extra
--   Map from module names to 'ModuleInfo' records, to avoid loading
--   any imported module more than once. Resolve the module, load and
--   parse it, then call 'loadParsedDiscoModule''.
loadDiscoModule' ::
  Members '[Input TopInfo, Output String, Error DiscoError, Embed IO, State (M.Map ModName ModuleInfo)] r =>
  Bool ->
  Resolver ->
  S.Set ModName ->
  ModName ->
  Sem r ModuleInfo
loadDiscoModule' quiet resolver inProcess modName = do
  when (S.member modName inProcess) (throw $ CyclicImport modName)
  modMap <- get
  case M.lookup modName modMap of
    Just mi -> return mi
    Nothing -> do
      file <-
        resolveModule resolver modName
          >>= maybe (throw $ ModuleNotFound modName) return
      when (not quiet) $ outputLn $ "Loading " ++ (modName -<.> "disco") ++ "..."
      cm <- parseDiscoModule file
      loadParsedDiscoModule' quiet Standalone resolver (S.insert modName inProcess) modName cm

-- | A list of standard library module names
stdLib :: [ModName]
stdLib = ["list"]

-- | Recursively load an already-parsed Disco module while keeping
--   track of an extra Map from module names to 'ModuleInfo' records,
--   to avoid loading any imported module more than once.  Typecheck
--   it in the context of the top-level type context iff the
--   'LoadingMode' parameter is 'REPL'.  Recursively load all its
--   imports, then typecheck it.
loadParsedDiscoModule' ::
  Members '[Input TopInfo, Output String, Error DiscoError, Embed IO, State (M.Map ModName ModuleInfo)] r =>
  Bool ->
  LoadingMode ->
  Resolver ->
  S.Set ModName ->
  ModName ->
  Module ->
  Sem r ModuleInfo
loadParsedDiscoModule' quiet mode resolver inProcess modName cm@(Module mexts mns _ _ _) = do
  mis <- mapM (loadDiscoModule' quiet (withStdlib resolver) inProcess) mns
  imports@(ModuleInfo _ _ tyctx tydefns _ _ _) <- mapError TypeCheckErr $ combineModuleInfo Standalone mis

  -- Load standard library modules too, unless the module has explicitly turned it off
  stds <-
    if NoStdLib `S.member` mexts
      then return []
      else mapM (loadDiscoModule' True FromStdlib inProcess) stdLib
  library@(ModuleInfo _ _ libTyctx libTydefns _ _ _) <- mapError TypeCheckErr $ combineModuleInfo Standalone stds

  topTyCtx <- inputs (view topCtx)
  topTyDefns <- inputs (view topTyDefs)
<<<<<<< HEAD
  -- Do we need to include any "standard" libraries here, like list?
  -- How do we know which they are?
  let tyctx' = case mode of Standalone -> tyctx; REPL -> joinCtx topTyCtx tyctx
  let tydefns' = case mode of Standalone -> tydefns; REPL -> M.union topTyDefns tydefns
=======
  let tyctx' =
        case mode of
          Standalone -> joinCtx libTyctx tyctx
          REPL -> joinCtx topTyCtx (joinCtx libTyctx tyctx)
  let tydefns' =
        case mode of
          Standalone -> tydefns `M.union` libTydefns
          REPL -> tydefns `M.union` libTydefns `M.union` topTyDefns
>>>>>>> 6b5bb67d
  m <- runTCMWith tyctx' tydefns' $ checkModule cm
  -- It's OK if some things in std lib modules are already imported/defined
  m' <- mapError TypeCheckErr $ combineModuleInfo REPL [library, m]
  m'' <- mapError TypeCheckErr $ combineModuleInfo mode [imports, m']
  modify (M.insert modName m'')
  return m''

-- | Try loading the contents of a file from the filesystem, emitting
--   an error if it's not found.
loadFile :: Members '[Output String, Embed IO] r => FilePath -> Sem r (Maybe String)
loadFile file = do
  res <- liftIO $ handle @SomeException (return . Left) (Right <$> readFile file)
  case res of
    Left _  -> outputLn ("File not found: " ++ file) >> return Nothing
    Right s -> return (Just s)

-- XXX This is recompiling + re-adding everything every time a new
-- module is added.  Can we do this more efficiently?  Only add new
-- stuff incrementally.  But we still have to check there are no
-- conflicts?  Or do we?  Actually, maybe not!  New stuff when being
-- entered as a block should override/shadow anything previous.  Need
-- a new function that does something similar to
-- populateCurrentmoduleinfo but adds instead of completely replaces
-- (but does in fact override anything with the same name).  loadDefs
-- is the tricky bit.  ETA: now that loadDefs is rewritten, maybe it's
-- not tricky anymore.

-- | Add things from the given module to the set of currently loaded
--   things.
addModule ::
  Members '[Error DiscoError, State TopInfo, Reader Env, Error EvalError, State Mem] r =>
  LoadingMode ->
  ModuleInfo ->
  Sem r ()
addModule mode mi = do
  curMI <- gets @TopInfo (view topModInfo)
  mi' <- mapError TypeCheckErr $ combineModuleInfo mode [curMI, mi]
  setLoadedModule mi'

-- | Set the given 'ModuleInfo' record as the currently loaded
--   module. This also includes updating the top-level state with new
--   term definitions, documentation, types, and type definitions.
--   Replaces any previously loaded module.
setLoadedModule ::
  Members '[State TopInfo, Reader Env, Error EvalError, State Mem] r =>
  ModuleInfo ->
  Sem r ()
setLoadedModule mi = do
  modify @TopInfo $ topModInfo .~ mi
  populateCurrentModuleInfo

-- | Populate various pieces of the top-level info record (docs, type
--   context, type and term definitions) from the 'ModuleInfo' record
--   corresponding to the currently loaded module, and load all the
--   definitions into the current top-level environment.
populateCurrentModuleInfo ::
  Members '[State TopInfo, Reader Env, Error EvalError, State Mem] r =>
  Sem r ()
populateCurrentModuleInfo = do
  ModuleInfo docs _ tys tyds tmds _ _ <- gets @TopInfo (view topModInfo)
  let cdefns = compileDefns tmds
  modify @TopInfo $
    (topDocs .~ docs)
      . (topCtx .~ tys)
      . (topTyDefs .~ tyds)
      . (topDefs .~ tmds)
  mapM_ (uncurry loadDef) cdefns

loadDef ::
  Members '[Reader Env, State TopInfo, Error EvalError, State Mem] r =>
  Name Core ->
  Core ->
  Sem r ()
loadDef x body = do
  v <- inputToState . inputTopEnv $ eval body
  modify @TopInfo $ topEnv %~ M.insert x v

-- -- | Load a top-level environment of (potentially recursive)
-- --   core language definitions into memory.
-- loadDefs
--   :: Members '[Reader Env, State TopInfo, Error EvalError, State Mem] r
--   => Ctx Core Core -> Sem r ()
-- loadDefs defs = do

--   let vars = M.keysSet defs

--       -- Get a list of pairs of the form (y,x) where x uses y in its definition.
--       -- We want them in the order (y,x) since y needs to be evaluated before x.
--       -- These will be the edges in our dependency graph.
--       deps = S.unions . map (\(x,body) -> S.map (,x) (setOf fv body)) . M.assocs $ defs

--       -- Do a topological sort of the condensation of the dependency
--       -- graph.  Each SCC corresponds to a group of mutually recursive
--       -- definitions; each such group depends only on groups that come
--       -- before it in the topsort.
--       defnGroups :: [Set (Name Core)]
--       defnGroups = G.topsort (G.condensation (G.mkGraph vars deps))

--   -- Load the definition groups one by one in order of the topsort.
--   mapM_ (loadDefGroup . M.restrictKeys defs) defnGroups

-- -- | Load a mutually recursive group of definitions, adding them to
-- --   the 'topEnv'.
-- loadDefGroup
--   :: Members '[Reader Env, State TopInfo, Error EvalError, State Mem] r
--   => Ctx Core Core -> Sem r ()
-- loadDefGroup defs = do
--   -- XXX For mutually recursive groups, we need some special support here!
--   newEnv <- inputToState . inputTopEnv $ mapM eval defs
--   modify @TopInfo $ topEnv %~ joinCtx newEnv<|MERGE_RESOLUTION|>--- conflicted
+++ resolved
@@ -357,21 +357,14 @@
 
   topTyCtx <- inputs (view topCtx)
   topTyDefns <- inputs (view topTyDefs)
-<<<<<<< HEAD
-  -- Do we need to include any "standard" libraries here, like list?
-  -- How do we know which they are?
-  let tyctx' = case mode of Standalone -> tyctx; REPL -> joinCtx topTyCtx tyctx
-  let tydefns' = case mode of Standalone -> tydefns; REPL -> M.union topTyDefns tydefns
-=======
   let tyctx' =
         case mode of
           Standalone -> joinCtx libTyctx tyctx
-          REPL -> joinCtx topTyCtx (joinCtx libTyctx tyctx)
+          REPL       -> joinCtx topTyCtx (joinCtx libTyctx tyctx)
   let tydefns' =
         case mode of
           Standalone -> tydefns `M.union` libTydefns
-          REPL -> tydefns `M.union` libTydefns `M.union` topTyDefns
->>>>>>> 6b5bb67d
+          REPL       -> tydefns `M.union` libTydefns `M.union` topTyDefns
   m <- runTCMWith tyctx' tydefns' $ checkModule cm
   -- It's OK if some things in std lib modules are already imported/defined
   m' <- mapError TypeCheckErr $ combineModuleInfo REPL [library, m]
