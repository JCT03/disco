{-# LANGUAGE GADTs           #-}
{-# LANGUAGE MultiWayIf      #-}
{-# LANGUAGE RankNTypes      #-}
{-# LANGUAGE TemplateHaskell #-}
{-# LANGUAGE TupleSections   #-}
{-# LANGUAGE TypeFamilies    #-}

-----------------------------------------------------------------------------
--
-- Module      :  Disco.Parser
-- Copyright   :  (c) 2016 disco team (see LICENSE)
-- License     :  BSD-style (see LICENSE)
-- Maintainer  :  byorgey@gmail.com
--
-- Parser to convert concrete Disco syntax into an (untyped, surface
-- language) AST.
--
-----------------------------------------------------------------------------

module Disco.Parser
       ( -- * Parser type
         Parser, runParser

         -- * Lexer

         -- ** Basic lexemes
       , sc, lexeme, symbol, reservedOp
       , natural, reserved, reservedWords, ident

         -- ** Punctuation
       , parens, braces, angles, brackets
       , semi, comma, colon, dot, pipe
       , lambda

         -- * Disco parser

         -- ** Modules
       , wholeModule, parseModule, parseTopLevel, parseDecl

         -- ** Terms
       , term, parseTerm, parseTerm', parseExpr, parseAtom
       , parseList, parseEllipsis, parseListComp, parseQual
       , parseInj, parseLet, parseTypeOp

         -- ** Case and patterns
       , parseCase, parseBranch, parseGuards, parseGuard
       , parsePattern, parseAtomicPattern

         -- ** Types
       , parseType, parseAtomicType
       , parseSigma
       )
       where

import           Unbound.Generics.LocallyNameless (Embed, Name, bind, embed,
                                                   string2Name)

import           Text.Megaparsec                  hiding (runParser)
import qualified Text.Megaparsec                  as MP
import           Text.Megaparsec.Char
import qualified Text.Megaparsec.Char.Lexer       as L
import           Text.Megaparsec.Expr

import           Control.Applicative              (many, (<|>))
import           Control.Lens                     (makeLenses, use, (.=))
import           Control.Monad.State
import           Data.Char                        (isDigit)
import qualified Data.Map                         as M
import           Data.Maybe                       (catMaybes)
import           Data.Ratio
import           Data.Void

import           Disco.AST.Surface
import           Disco.Syntax.Operators
import           Disco.Types

------------------------------------------------------------
-- Lexer

-- Some of the basic setup code for the parser taken from
-- https://markkarpov.com/megaparsec/parsing-simple-imperative-language.html

-- | Extra custom state for the parser.
data ParserState = ParserState
  { _indentLevel :: Maybe Pos  -- ^ When this is @Just p@, everything
                               --   should be indented more than column
                               --   @p@.
  }

makeLenses ''ParserState

initParserState :: ParserState
initParserState = ParserState Nothing

-- | A parser is just a megaparsec parser of strings.  Megaparsec can
--   keep track of indentation.  For now we have no custom errors.
type Parser = StateT ParserState (MP.Parsec Void String)

-- | Run a parser from the initial state.
runParser :: Parser a -> FilePath -> String -> Either (ParseError Char Void) a
runParser = MP.runParser . flip evalStateT initParserState

-- | @indented p@ is just like @p@, except that every token must not
--   start in the first column.
indented :: Parser a -> Parser a
indented p = do
  indentLevel .= Just pos1
  res <- p
  indentLevel .= Nothing
  return res

-- | @requireIndent p@ possibly requires @p@ to be indented, depending
--   on the current '_indentLevel'.  Used in the definition of
--   'lexeme' and 'symbol'.
requireIndent :: Parser a -> Parser a
requireIndent p = do
  l <- use indentLevel
  case l of
    Just pos -> L.indentGuard sc GT pos >> p
    _        -> p

-- | Generically consume whitespace, including comments.
sc :: Parser ()
sc = L.space space1 lineComment blockComment
  where
    lineComment  = L.skipLineComment "--"
    blockComment = L.skipBlockComment "{-" "-}"

-- | Parse a lexeme, that is, a parser followed by consuming
--   whitespace.
lexeme :: Parser a -> Parser a
lexeme p = requireIndent $ L.lexeme sc p

-- | Parse a given string as a lexeme.
symbol :: String -> Parser String
symbol s = requireIndent $ L.symbol sc s

-- | Parse a reserved operator.
reservedOp :: String -> Parser ()
reservedOp s = (lexeme . try) (string s *> notFollowedBy (oneOf opChar))

-- | Characters that can occur in an operator symbol.
opChar :: [Char]
opChar = "!@#$%^&*~-+=|<>?/\\."

parens, braces, angles, brackets, fbrack, cbrack :: Parser a -> Parser a
parens    = between (symbol "(") (symbol ")")
braces    = between (symbol "{") (symbol "}")
angles    = between (symbol "<") (symbol ">")
brackets  = between (symbol "[") (symbol "]")
fbrack    = between (symbol "⌊") (symbol "⌋")
cbrack    = between (symbol "⌈") (symbol "⌉")

semi, comma, colon, dot, pipe :: Parser String
semi      = symbol ";"
comma     = symbol ","
colon     = symbol ":"
dot       = symbol "."
pipe      = symbol "|"

-- | A literal ellipsis of two or more dots, @..@
ellipsis :: Parser String
ellipsis  = label "ellipsis (..)" $ concat <$> ((:) <$> dot <*> some dot)

-- | The symbol that starts an anonymous function (either a backslash
--   or a Greek λ).
lambda :: Parser String
lambda = symbol "\\" <|> symbol "λ"

-- | Parse a natural number.
natural :: Parser Integer
natural = lexeme L.decimal <?> "natural number"

-- | Parse a nonnegative decimal of the form @xxx.yyyy[zzz]@, where
--   the @y@s and bracketed @z@s are optional.  For example, this
--   parser accepts all of the following:
--
--   > 2.
--   > 2.0
--   > 2.333
--   > 2.33[45]
--   > 2.[45]
--
--   The idea is that brackets surround an infinitely repeating
--   sequence of digits.
--
--   We are careful to only parse a decimal terminated by a period if
--   there is not another period immediately following.  This way
--   something like @[1..]@ parses properly as the number 1 with an
--   ellipsis.
decimal :: Parser Rational
decimal = lexeme (readDecimal <$> some digit <* char '.' <* notFollowedBy (char '.')
                              <*> many digit
                              <*> optionMaybe (brackets (some digit))
                 )
  where
    digit = satisfy isDigit
    readDecimal a b mrep = read a % 1   -- integer part

                           -- next part is just b/10^n
                         + (if null b then 0 else read b) % (10^(length b))

                           -- repeating part
                         + readRep (length b) mrep
    readRep _      Nothing    = 0
    readRep offset (Just rep) = read rep % (10^offset * (10^(length rep) - 1))
      -- If s = 0.[rep] then 10^(length rep) * s = rep.[rep], so
      -- 10^(length rep) * s - s = rep, so
      --
      --   s = rep/(10^(length rep) - 1).
      --
      -- We also have to divide by 10^(length b) to shift it over
      -- past any non-repeating prefix.

-- | Parse a reserved word.
reserved :: String -> Parser ()
reserved w = lexeme $ string w *> notFollowedBy alphaNumChar

-- | The list of all reserved words.
reservedWords :: [String]
reservedWords =
  [ "true", "false", "True", "False", "left", "right", "let", "in", "is"
  , "if", "when"
  , "otherwise", "and", "or", "not", "mod", "choose", "sqrt", "lg", "implies"
  , "enumerate", "count", "floor", "ceiling", "divides"
  , "Void", "Unit", "Bool", "Boolean"
  , "Nat", "Natural", "Int", "Integer", "Frac", "Fractional", "Rational", "Fin"
  , "N", "Z", "F", "Q", "ℕ", "ℤ", "𝔽", "ℚ"
  , "forall"
  ]

-- | Parse an identifier, i.e. any non-reserved string beginning with
--   a letter and continuing with alphanumerics, underscores, and
--   apostrophes.
identifier :: Parser String
identifier = (lexeme . try) (p >>= check) <?> "variable name"
  where
    p       = (:) <$> letterChar <*> many (alphaNumChar <|> oneOf "_'")
    check x = if x `elem` reservedWords
                then fail $ "keyword " ++ show x ++ " cannot be used as an identifier"
                else return x

-- | Parse an 'identifier' and turn it into a 'Name'.
ident :: Parser (Name Term)
ident = string2Name <$> identifier

-- | Optionally parse, succesfully returning 'Nothing' if the parse
--   fails.
optionMaybe :: Parser a -> Parser (Maybe a)
optionMaybe p = (Just <$> p) <|> pure Nothing

------------------------------------------------------------
-- Parser

-- | Parse the entire input as a module (with leading whitespace and
--   no leftovers).
wholeModule :: Parser Module
wholeModule = between sc eof parseModule

-- | Parse an entire module (a list of declarations ended by
--   semicolons).
parseModule :: Parser Module
parseModule = do
  topLevel <- many parseTopLevel
  let theMod = mkModule topLevel
  return theMod
  where
    groupTLs _ [] = []
    groupTLs revDocs (TLDoc doc : rest)
      = groupTLs (doc : revDocs) rest
    groupTLs revDocs (TLDecl decl@(DType{}) : rest)
      = (decl, Just (declName decl, reverse revDocs)) : groupTLs [] rest
    groupTLs _ (TLDecl defn : rest)
      = (defn, Nothing) : groupTLs [] rest

    defnGroups []                = []
    defnGroups (d@DType{}  : ds)  = d : defnGroups ds
    defnGroups (DDefn x bs : ds)  = DDefn x (bs ++ concatMap getClauses grp) : defnGroups rest
      where
        (grp, rest) = span matchDefn $ ds
        matchDefn (DDefn x' _) = x == x'
        matchDefn _            = False
        getClauses (DDefn _ cs) = cs
        getClauses _ = error "Impossible! parseModule.defnGroups.getClauses on non-DDefn"
          -- Impossible since we only call getClauses on things that
          -- passed matchDefn

    mkModule tls = Module (defnGroups decls) (M.fromList (catMaybes docs))
      where
        (decls, docs) = unzip $ groupTLs [] tls

-- | Parse a top level item (either documentation or a declaration),
--   which must start at the left margin.
parseTopLevel :: Parser TopLevel
parseTopLevel = L.nonIndented sc $
      TLDoc  <$> parseDocThing
  <|> TLDecl <$> parseDecl

-- | Parse a documentation item: either a group of lines beginning
--   with @|||@ (text documentation), or a group beginning with @!!!@
--   (checked examples/properties).
parseDocThing :: Parser DocThing
parseDocThing
  =   DocString   <$> some parseDocString
  <|> DocProperty <$> parseProperty

-- | Parse one line of documentation beginning with @|||@.
parseDocString :: Parser String
parseDocString = label "documentation" $ L.nonIndented sc $
  string "|||"
  *> takeWhileP Nothing (`elem` " \t")
  *> takeWhileP Nothing (`notElem` "\r\n") <* sc

  -- Note we use string "|||" rather than symbol "|||" because we
  -- don't want it to consume whitespace afterwards (in particular a
  -- line with ||| by itself would cause symbol "|||" to consume the
  -- newline).

-- | Parse a top-level property/unit test, of the form
--
--   @!!! forall x1 : ty1, ..., xn : tyn. term@.
--
--   The forall is optional.
parseProperty :: Parser Property
parseProperty = label "property" $ L.nonIndented sc $ do
  _ <- symbol "!!!"
  indented $ do
    bind
      <$> (parseUniversal <|> return [])
      <*> parseTerm
  where
    parseUniversal =
         (() <$ symbol "∀" <|> reserved "forall")
      *> ((,) <$> ident <*> (colon *> parseType)) `sepBy` comma
      <* dot

-- | Parse a single top-level declaration (either a type declaration
--   or single definition clause).
parseDecl :: Parser Decl
parseDecl = try parseTyDecl <|> parseDefn
 
-- | Parse a top-level type declaration of the form @x : ty@.
parseTyDecl :: Parser Decl
parseTyDecl = label "type declaration" $
  DType <$> ident <*> (indented $ colon *> parseSigma)

-- | Parse a definition of the form @x pat1 .. patn = t@.
parseDefn :: Parser Decl
parseDefn = label "definition" $
  DDefn
  <$> ident
  <*> (indented $ (:[]) <$> (bind <$> many parseAtomicPattern <*> (symbol "=" *> parseTerm)))

-- | Parse the entire input as a term (with leading whitespace and
--   no leftovers).
term :: Parser Term
term = between sc eof parseTerm

-- | Parse a term, consisting of a @parseTerm'@ optionally
--   followed by an ascription.
parseTerm :: Parser Term
parseTerm = -- trace "parseTerm" $
  (ascribe <$> parseTerm' <*> optionMaybe (label "type annotation" $ colon *> parseSigma))
  where
    ascribe t Nothing   = t
    ascribe t (Just ty) = TAscr t ty

-- | Parse a non-atomic, non-ascribed term.
parseTerm' :: Parser Term
parseTerm' = label "expression" $
      parseLambda
  <|> parseLet
  <|> parseExpr
  <|> parseAtom

-- | Parse an atomic term.
parseAtom :: Parser Term
parseAtom = label "expression" $
       TBool True  <$ (reserved "true" <|> reserved "True")
  <|> TBool False <$ (reserved "false" <|> reserved "False")
  <|> TVar <$> ident
  <|> TRat <$> try decimal
  <|> TNat <$> natural
  <|> TInj <$> parseInj <*> parseAtom
  <|> parseTypeOp
  <|> (TUn Floor . TParens) <$> fbrack parseTerm
  <|> (TUn Ceil . TParens) <$> cbrack parseTerm
  <|> parseCase
  <|> brackets (parseList CList)
  <|> braces (parseList CSet)
  <|> tuple <$> (parens (parseTerm `sepBy` comma))

-- | Parse a list-ish thing, like a literal list or a list
--   comprehension (not including the square brackets).
--
--   Note eventually this should be generalized to parse the innards
--   of literal lists, sets, or multisets.
--
--   > list          ::= '[' listContents ']'
--   > listContents  ::= nonEmptyList | <empty>
--   > nonEmptyList  ::= t [ell] | t listRemainder
--   > ell           ::= '..' [t]
--   > listRemainder ::= '|' listComp | ',' [t (,t)*] [ell]

parseList :: Container -> Parser Term
parseList c = nonEmptyList <|> return (TContainer c [] Nothing)
  -- Careful to do this without backtracking, since backtracking can
  -- lead to bad performance in certain pathological cases (for
  -- example, a very deeply nested list).

  where
    -- Any non-empty list starts with a term, followed by some
    -- remainder (which could either be the rest of a literal list, or
    -- a list comprehension).  If there is no remainder just return a
    -- singleton list, optionally with an ellipsis.
    nonEmptyList = do
      t <- parseTerm
      (listRemainder t <|> singletonList t)

    singletonList t = TContainer c [t] <$> optionMaybe parseEllipsis

    -- The remainder of a list after the first term starts with either
    -- a pipe (for a comprehension) or a comma (for a literal list).
    listRemainder t = do
      s <- pipe <|> comma
      case s of
        "|" -> parseListComp c t
        "," -> do
          -- Parse the rest of the terms in a literal list after the
          -- first, then an optional ellipsis, and return everything together.
          ts <- parseTerm `sepBy` comma
          e  <- optionMaybe parseEllipsis
          return $ TContainer c (t:ts) e
        _   -> error "Impossible, got a symbol other than '|' or ',' in listRemainder"

-- | Parse an ellipsis at the end of a literal list, of the form
--   @.. [t]@.  Any number > 1 of dots may be used, just for fun.
parseEllipsis :: Parser (Ellipsis Term)
parseEllipsis = do
  _ <- ellipsis
  maybe Forever Until <$> optionMaybe parseTerm

-- | Parse the part of a list comprehension after the | (without
--   square brackets), i.e. a list of qualifiers.
--
--   @q [,q]*@
parseListComp :: Container -> Term -> Parser Term
parseListComp c t = do
  qs <- toTelescope <$> (parseQual `sepBy` comma)
  return (TContainerComp c $ bind qs t)

-- | Parse a qualifier in a comprehension: either a binder @x in t@ or
--   a guard @t@.
parseQual :: Parser Qual
parseQual = try parseSelection <|> parseQualGuard
  where
    parseSelection = label "membership expression (x in ...)" $
      QBind <$> ident <*> (selector *> (embed <$> parseTerm))
    selector = reservedOp "<-" <|> reserved "in"

    parseQualGuard = label "boolean expression" $
      QGuard <$> embed <$> parseTerm

-- | Turn a parenthesized list of zero or more terms into the
--   appropriate syntax node: zero terms @()@ is a TUnit; one term
--   @(t)@ is just the term itself (but we record the fact that it was
--   parenthesized, in order to correctly turn juxtaposition into
--   multiplication); two or more terms @(t1,t2,...)@ are a tuple.
tuple :: [Term] -> Term
tuple []  = TUnit
tuple [x] = TParens x
tuple t   = TTup t

-- | Parse an injection, i.e. either @left@ or @right@.
parseInj :: Parser Side
parseInj =
  L <$ reserved "left" <|> R <$ reserved "right"

-- | Parse an anonymous function.
parseLambda :: Parser Term
parseLambda =
  TAbs <$> (bind <$> (lambda *> some parseLambdaArg) <*> (dot *> parseTerm'))

-- | Parse an argument to a lambda, either a variable or a binding of
--   the form @(x:ty)@.
parseLambdaArg :: Parser (Name Term, Embed (Maybe Type))
parseLambdaArg =
      parens ((,) <$> ident <*> (symbol ":" *> ((embed . Just) <$> parseType)))
  <|> (, embed Nothing) <$> ident

-- | Parse a let expression (@let x1 = t1, x2 = t2, ... in t@).
parseLet :: Parser Term
parseLet =
  TLet <$>
    (reserved "let" *>
      (bind
        <$> (toTelescope <$> (parseBinding `sepBy` comma))
        <*> (reserved "in" *> parseTerm)))

-- | Parse a single binding (@x [ : ty ] = t@).
parseBinding :: Parser Binding
parseBinding = do
  x   <- ident
  mty <- optionMaybe (colon *> parseSigma)
  t   <- symbol "=" *> (embed <$> parseTerm)
  return $ Binding (embed <$> mty) x t

-- | Parse a case expression.
parseCase :: Parser Term
parseCase = between (symbol "{?") (symbol "?}") $
  TCase <$> parseBranch `sepBy` comma

-- | Parse one branch of a case expression.
parseBranch :: Parser Branch
parseBranch = flip bind <$> parseTerm <*> parseGuards

-- | Parse the list of guards in a branch.  @otherwise@ can be used
--   interchangeably with an empty list of guards.
parseGuards :: Parser (Telescope Guard)
parseGuards = (TelEmpty <$ reserved "otherwise") <|> (toTelescope <$> many parseGuard)

-- | Parse a single guard (either @if@ or @when@)
parseGuard :: Parser Guard
parseGuard = parseGBool <|> parseGPat
  where
    parseGBool = GBool <$> (embed <$> (reserved "if" *> parseTerm))
    parseGPat  = GPat <$> (embed <$> (reserved "when" *> parseTerm))
                      <*> (reserved "is" *> parsePattern)


-- | Parse an atomic pattern.
parseAtomicPattern :: Parser Pattern
parseAtomicPattern = label "pattern" $
      PVar <$> ident
  <|> PWild <$ symbol "_"
  <|> PBool True  <$ (reserved "true" <|> reserved "True")
  <|> PBool False <$ (reserved "false" <|> reserved "False")
  <|> PNat <$> natural
  <|> PList <$> brackets (parsePattern `sepBy` comma)
  <|> tuplePat <$> (parens (parsePattern `sepBy` comma))

tuplePat :: [Pattern] -> Pattern
tuplePat []  = PUnit
tuplePat [x] = x
tuplePat t   = PTup t

-- | Parse a pattern.
parsePattern :: Parser Pattern
parsePattern = makeExprParser parseAtomicPattern table
  where
    table = [ [ prefix "left" (PInj L)
              , prefix "right" (PInj R)
              , prefix "S"   PSucc
              ]
            , [ infixR "::" PCons ]
            ]
    prefix name fun = Prefix (reserved name >> return fun)
    infixR name fun = InfixR (reservedOp name >> return fun)

-- | Parse an expression built out of unary and binary operators.
parseExpr :: Parser Term
parseExpr = (fixJuxtMul . fixChains) <$> (makeExprParser parseAtom table <?> "expression")
  where
    table
        -- Special case for function application, with highest
        -- precedence.  Note that we parse all juxtaposition as
        -- function application first; we later go through and turn
        -- some into multiplication (fixing up the precedence
        -- appropriately) based on a syntactic analysis.
      = [ InfixL (TApp <$ reservedOp "") ]

        -- get all other operators from the opTable
      : (map . concatMap) mkOpParser opTable

    mkOpParser :: OpInfo -> [Operator Parser Term]
    mkOpParser (OpInfo op syns _) = map (withOpFixity op) syns

    withOpFixity (UOpF fx op) syn = (ufxParser fx) (reservedOp syn >> return (TUn op))
    withOpFixity (BOpF fx op) syn = (bfxParser fx) (reservedOp syn >> return (TBin op))

    ufxParser Pre  = Prefix
    ufxParser Post = Postfix

    bfxParser InL = InfixL
    bfxParser InR = InfixR
    bfxParser In  = InfixN

    isChainable op = op `elem` [Eq, Neq, Lt, Gt, Leq, Geq, Divides]

    -- Comparison chains like 3 < x < 5 first get parsed as 3 < (x <
    -- 5), which does not make sense.  This function looks for such
    -- nested comparison operators and turns them into a TChain.
    fixChains (TUn op t) = TUn op (fixChains t)
    fixChains (TBin op t1 (TBin op' t21 t22))
      | isChainable op && isChainable op' = TChain t1 (TLink op t21 : getLinks op' t22)
    fixChains (TBin op t1 t2) = TBin op (fixChains t1) (fixChains t2)
    fixChains (TApp t1 t2) = TApp (fixChains t1) (fixChains t2)

    -- Only recurse as long as we see TUn, TBin, or TApp which could
    -- have been generated by the expression parser.  If we see
    -- anything else we can stop.
    fixChains e = e

    getLinks op (TBin op' t1 t2)
      | isChainable op' = TLink op t1 : getLinks op' t2
    getLinks op e = [TLink op (fixChains e)]

    -- Find juxtapositions (parsed as function application) which
    -- syntactically have either a literal Nat or a parenthesized
    -- expression containing an operator as the LHS, and turn them
    -- into multiplications.  Then fix up the parse tree by rotating
    -- newly created multiplications up until their precedence is
    -- higher than the thing above them.

    fixJuxtMul :: Term -> Term

    -- Just recurse through TUn or TBin and fix precedence on the way back up.
    fixJuxtMul (TUn op t)      = fixPrec $ TUn op (fixJuxtMul t)
    fixJuxtMul (TBin op t1 t2) = fixPrec $ TBin op (fixJuxtMul t1) (fixJuxtMul t2)

    -- Possibly turn a TApp into a multiplication, if the LHS looks
    -- like a multiplicative term.  However, we must be sure to
    -- *first* recursively fix the subterms (particularly the
    -- left-hand one) *before* doing this analysis.  See
    -- https://github.com/disco-lang/disco/issues/71 .
    fixJuxtMul (TApp t1 t2)
      | isMultiplicativeTerm t1' = fixPrec $ TBin Mul t1' t2'
      | otherwise                = fixPrec $ TApp     t1' t2'
      where
        t1' = fixJuxtMul t1
        t2' = fixJuxtMul t2

    -- Otherwise we can stop recursing, since anything other than TUn,
    -- TBin, or TApp could not have been produced by the expression
    -- parser.
    fixJuxtMul t = t

    -- A multiplicative term is one that looks like either a natural
    -- number literal, or a unary or binary operation (optionally
    -- parenthesized).  For example, 3, (-2), and (x + 5) are all
    -- multiplicative terms, so 3x, (-2)x, and (x + 5)x all get parsed
    -- as multiplication.  On the other hand, (x y) is always parsed
    -- as function application, even if x and y both turn out to have
    -- numeric types; a variable like x does not count as a
    -- multiplicative term.  Likewise, (x y) z is parsed as function
    -- application, since (x y) is not a multiplicative term: it is
    -- parenthezised, but contains a TApp rather than a TBin or TUn.
    isMultiplicativeTerm :: Term -> Bool
    isMultiplicativeTerm (TNat _)    = True
    isMultiplicativeTerm (TUn {})    = True
    isMultiplicativeTerm (TBin {})   = True
    isMultiplicativeTerm (TParens t) = isMultiplicativeTerm t
    isMultiplicativeTerm _           = False

    -- Fix precedence by bubbling up any new TBin terms whose
    -- precedence is less than that of the operator above them.  We
    -- don't worry at all about fixing associativity, just precedence.

    fixPrec :: Term -> Term

    -- e.g.  2y! --> (2@y)! --> fixup --> 2 * (y!)
    fixPrec (TUn uop (TBin bop t1 t2))
      | bPrec bop < uPrec uop = case uopMap M.! uop of
          OpInfo (UOpF Pre  _) _ _ -> TBin bop (TUn uop t1) t2
          OpInfo (UOpF Post _) _ _ -> TBin bop t1 (TUn uop t2)
          _ -> error "Impossible! In fixPrec, uopMap contained OpInfo (BOpF ...)"

    fixPrec (TBin bop1 (TBin bop2 t1 t2) t3)
      | bPrec bop2 < bPrec bop1 = TBin bop2 t1 (fixPrec $ TBin bop1 t2 t3)

    -- e.g. x^2y --> x^(2@y) --> x^(2*y) --> (x^2) * y
    fixPrec (TBin bop1 t1 (TBin bop2 t2 t3))
      | bPrec bop2 < bPrec bop1 = TBin bop2 (fixPrec $ TBin bop1 t1 t2) t3

    fixPrec (TApp (TBin bop t1 t2) t3)
      | bPrec bop < funPrec = TBin bop t1 (fixPrec $ TApp t2 t3)

    fixPrec (TApp t1 (TBin bop t2 t3))
      | bPrec bop < funPrec = TBin bop (fixPrec $ TApp t1 t2) t3

    fixPrec t = t

-- | Parse an atomic type.
parseAtomicType :: Parser Type
parseAtomicType = label "type" $
      TyVoid <$ reserved "Void"
  <|> TyUnit <$ reserved "Unit"
  <|> TyBool <$ (reserved "Boolean" <|> reserved "Bool" <|> reserved "B")
  <|> try parseTyFin
  <|> TyN    <$ (reserved "Natural" <|> reserved "Nat" <|> reserved "N" <|> reserved "ℕ")
  <|> TyZ    <$ (reserved "Integer" <|> reserved "Int" <|> reserved "Z" <|> reserved "ℤ")
  <|> TyF    <$ (reserved "Fractional" <|> reserved "Frac" <|> reserved "F" <|> reserved "𝔽")
  <|> TyQ    <$ (reserved "Rational" <|> reserved "Q" <|> reserved "ℚ")
    -- This explicitly allows "List List N" to parse as List (List N).
    -- Since we don't have arbitrary application of higher-kinded type
    -- expressions, only application of an explicit set of
    -- right-associative single-argument type formers (e.g. List, and
    -- eventually things like Set), this can't cause any ambiguity.
  <|> TyList <$> (reserved "List" *> parseAtomicType)
<<<<<<< HEAD
  <|> TySet <$> (reserved "Set" *> parseAtomicType)
=======
  <|> TyVar <$> parseTyVar
>>>>>>> 8dcb3932
  <|> parens parseType

parseTyFin :: Parser Type
parseTyFin = TyFin  <$> (reserved "Fin" *> natural)
         <|> TyFin  <$> (lexeme (string "Z" <|> string "ℤ") *> natural)

parseTyVar :: Parser (Name Type)
parseTyVar = string2Name <$> identifier

parseSigma :: Parser Sigma
parseSigma = closeSigma <$> parseType

-- | Parse a type expression built out of binary operators.
parseType :: Parser Type
parseType = makeExprParser parseAtomicType table
  where
    table = [ [ infixR "*" TyPair
              , infixR "×" TyPair ]
            , [ infixR "+" TySum
              , infixR "⊎" TySum
              ]
            , [ infixR "->" TyArr
              , infixR "→"  TyArr
              ]
            ]

    infixR name fun = InfixR (reservedOp name >> return fun)

parseTyOp :: Parser TyOp
parseTyOp =
        Enumerate <$ reserved "enumerate"
    <|> Count     <$ reserved "count"

parseTypeOp :: Parser Term
parseTypeOp = TTyOp <$> parseTyOp <*> parseAtomicType<|MERGE_RESOLUTION|>--- conflicted
+++ resolved
@@ -39,7 +39,7 @@
 
          -- ** Terms
        , term, parseTerm, parseTerm', parseExpr, parseAtom
-       , parseList, parseEllipsis, parseListComp, parseQual
+       , parseContainer, parseEllipsis, parseContainerComp, parseQual
        , parseInj, parseLet, parseTypeOp
 
          -- ** Case and patterns
@@ -386,15 +386,13 @@
   <|> (TUn Floor . TParens) <$> fbrack parseTerm
   <|> (TUn Ceil . TParens) <$> cbrack parseTerm
   <|> parseCase
-  <|> brackets (parseList CList)
-  <|> braces (parseList CSet)
+  <|> brackets (parseContainer ListContainer)
+  <|> braces (parseContainer SetContainer)
   <|> tuple <$> (parens (parseTerm `sepBy` comma))
 
--- | Parse a list-ish thing, like a literal list or a list
+-- | Parse a container, like a literal list or set, or a
 --   comprehension (not including the square brackets).
 --
---   Note eventually this should be generalized to parse the innards
---   of literal lists, sets, or multisets.
 --
 --   > list          ::= '[' listContents ']'
 --   > listContents  ::= nonEmptyList | <empty>
@@ -402,8 +400,8 @@
 --   > ell           ::= '..' [t]
 --   > listRemainder ::= '|' listComp | ',' [t (,t)*] [ell]
 
-parseList :: Container -> Parser Term
-parseList c = nonEmptyList <|> return (TContainer c [] Nothing)
+parseContainer :: Container -> Parser Term
+parseContainer c = nonEmptyList <|> return (TContainer c [] Nothing)
   -- Careful to do this without backtracking, since backtracking can
   -- lead to bad performance in certain pathological cases (for
   -- example, a very deeply nested list).
@@ -424,7 +422,7 @@
     listRemainder t = do
       s <- pipe <|> comma
       case s of
-        "|" -> parseListComp c t
+        "|" -> parseContainerComp c t
         "," -> do
           -- Parse the rest of the terms in a literal list after the
           -- first, then an optional ellipsis, and return everything together.
@@ -444,8 +442,8 @@
 --   square brackets), i.e. a list of qualifiers.
 --
 --   @q [,q]*@
-parseListComp :: Container -> Term -> Parser Term
-parseListComp c t = do
+parseContainerComp :: Container -> Term -> Parser Term
+parseContainerComp c t = do
   qs <- toTelescope <$> (parseQual `sepBy` comma)
   return (TContainerComp c $ bind qs t)
 
@@ -697,11 +695,8 @@
     -- right-associative single-argument type formers (e.g. List, and
     -- eventually things like Set), this can't cause any ambiguity.
   <|> TyList <$> (reserved "List" *> parseAtomicType)
-<<<<<<< HEAD
   <|> TySet <$> (reserved "Set" *> parseAtomicType)
-=======
   <|> TyVar <$> parseTyVar
->>>>>>> 8dcb3932
   <|> parens parseType
 
 parseTyFin :: Parser Type
